--- conflicted
+++ resolved
@@ -303,19 +303,6 @@
   ARROW_RETURN_IF(llvm::verifyModule(*module_, &llvm::errs()),
                   Status::CodeGenError("Module verification failed after optimizer"));
   // do the compilation
-<<<<<<< HEAD
-  if(execution_engine_->hasError()) {
-    //execution_engine_->finalizeObject();
-    ARROW_LOG(INFO) << "[OBJ-CACHE-LOG][ERROR]: " << execution_engine_->getErrorMessage();
-    module_finalized_ = false;
-    return Status::OK();
-  } else {
-    execution_engine_->finalizeObject();
-    module_finalized_ = true;
-    return Status::OK();
-  }
-
-=======
   if (execution_engine_->hasError()) {
     ARROW_LOG(WARNING) << "[ERROR]: " << execution_engine_->getErrorMessage();
     module_finalized_ = false;
@@ -324,7 +311,8 @@
   execution_engine_->finalizeObject();
   module_finalized_ = true;
   return Status::OK();
->>>>>>> 3fa6594c
+}
+
 }
 
 void* Engine::CompiledFunction(llvm::Function* irFunction) {

// Licensed to the Apache Software Foundation (ASF) under one
// or more contributor license agreements.  See the NOTICE file
// distributed with this work for additional information
// regarding copyright ownership.  The ASF licenses this file
// to you under the Apache License, Version 2.0 (the
// "License"); you may not use this file except in compliance
// with the License.  You may obtain a copy of the License at
//
//   http://www.apache.org/licenses/LICENSE-2.0
//
// Unless required by applicable law or agreed to in writing,
// software distributed under the License is distributed on an
// "AS IS" BASIS, WITHOUT WARRANTIES OR CONDITIONS OF ANY
// KIND, either express or implied.  See the License for the
// specific language governing permissions and limitations
// under the License.

// TODO(wesm): LLVM 7 produces pesky C4244 that disable pragmas around the LLVM
// includes seem to not fix as with LLVM 6
#if defined(_MSC_VER)
#pragma warning(disable : 4244)
#endif

#include "gandiva/engine.h"

#include <iostream>
#include <memory>
#include <mutex>
#include <sstream>
#include <string>
#include <unordered_set>
#include <utility>

#include "arrow/util/logging.h"

#if defined(_MSC_VER)
#pragma warning(push)
#pragma warning(disable : 4141)
#pragma warning(disable : 4146)
#pragma warning(disable : 4244)
#pragma warning(disable : 4267)
#pragma warning(disable : 4624)
#endif

#include <llvm/Analysis/Passes.h>
#include <llvm/Analysis/TargetTransformInfo.h>
#include <llvm/Bitcode/BitcodeReader.h>
#include <llvm/ExecutionEngine/ExecutionEngine.h>
#include <llvm/ExecutionEngine/MCJIT.h>
#include <llvm/IR/DataLayout.h>
#include <llvm/IR/IRBuilder.h>
#include <llvm/IR/LLVMContext.h>
#include <llvm/IR/LegacyPassManager.h>
#include <llvm/IR/Verifier.h>
#include <llvm/Linker/Linker.h>
#include <llvm/MC/SubtargetFeature.h>
#include <llvm/Support/DynamicLibrary.h>
#include <llvm/Support/Host.h>
#include <llvm/Support/TargetRegistry.h>
#include <llvm/Support/TargetSelect.h>
#include <llvm/Support/raw_ostream.h>
#include <llvm/Transforms/IPO.h>
#include <llvm/Transforms/IPO/PassManagerBuilder.h>
#include <llvm/Transforms/InstCombine/InstCombine.h>
#include <llvm/Transforms/Scalar.h>
#include <llvm/Transforms/Scalar/GVN.h>
#include <llvm/Transforms/Utils.h>
#include <llvm/Transforms/Vectorize.h>

#if defined(_MSC_VER)
#pragma warning(pop)
#endif

#include "arrow/util/make_unique.h"
#include "gandiva/configuration.h"
#include "gandiva/decimal_ir.h"
#include "gandiva/exported_funcs_registry.h"

namespace gandiva {

extern const unsigned char kPrecompiledBitcode[];
extern const size_t kPrecompiledBitcodeSize;

std::once_flag llvm_init_once_flag;
static bool llvm_init = false;
static llvm::StringRef cpu_name;
static llvm::SmallVector<std::string, 10> cpu_attrs;

void Engine::InitOnce() {
  DCHECK_EQ(llvm_init, false);

  llvm::InitializeNativeTarget();
  llvm::InitializeNativeTargetAsmPrinter();
  llvm::InitializeNativeTargetAsmParser();
  llvm::InitializeNativeTargetDisassembler();
  llvm::sys::DynamicLibrary::LoadLibraryPermanently(nullptr);

  cpu_name = llvm::sys::getHostCPUName();
  llvm::StringMap<bool> host_features;
  std::string cpu_attrs_str;
  if (llvm::sys::getHostCPUFeatures(host_features)) {
    for (auto& f : host_features) {
      std::string attr = f.second ? std::string("+") + f.first().str()
                                  : std::string("-") + f.first().str();
      cpu_attrs.push_back(attr);
      cpu_attrs_str += " " + attr;
    }
  }
  ARROW_LOG(INFO) << "Detected CPU Name : " << cpu_name.str();
  ARROW_LOG(INFO) << "Detected CPU Features:" << cpu_attrs_str;
  llvm_init = true;
}

Engine::Engine(const std::shared_ptr<Configuration>& conf,
               std::unique_ptr<llvm::LLVMContext> ctx,
               std::unique_ptr<llvm::ExecutionEngine> engine, llvm::Module* module)
    : context_(std::move(ctx)),
      execution_engine_(std::move(engine)),
      ir_builder_(arrow::internal::make_unique<llvm::IRBuilder<>>(*context_)),
      module_(module),
      types_(*context_),
      optimize_(conf->optimize()) {}

Status Engine::Init() {
  // Add mappings for functions that can be accessed from LLVM/IR module.
  AddGlobalMappings();

  ARROW_RETURN_NOT_OK(LoadPreCompiledIR());
  ARROW_RETURN_NOT_OK(DecimalIR::AddFunctions(this));

  return Status::OK();
}

/// factory method to construct the engine.
Status Engine::Make(const std::shared_ptr<Configuration>& conf,
                    std::unique_ptr<Engine>* out) {
  std::call_once(llvm_init_once_flag, InitOnce);

  auto ctx = arrow::internal::make_unique<llvm::LLVMContext>();
  auto module = arrow::internal::make_unique<llvm::Module>("codegen", *ctx);

  // Capture before moving, ExecutionEngine does not allow retrieving the
  // original Module.
  auto module_ptr = module.get();

  auto opt_level =
      conf->optimize() ? llvm::CodeGenOpt::Aggressive : llvm::CodeGenOpt::None;

  // Note that the lifetime of the error string is not captured by the
  // ExecutionEngine but only for the lifetime of the builder. Found by
  // inspecting LLVM sources.
  std::string builder_error;

  llvm::EngineBuilder engine_builder(std::move(module));

  engine_builder.setEngineKind(llvm::EngineKind::JIT)
      .setOptLevel(opt_level)
      .setErrorStr(&builder_error);

  if (conf->target_host_cpu()) {
    engine_builder.setMCPU(cpu_name);
    engine_builder.setMAttrs(cpu_attrs);
  }
  std::unique_ptr<llvm::ExecutionEngine> exec_engine{engine_builder.create()};

  if (exec_engine == nullptr) {
    return Status::CodeGenError("Could not instantiate llvm::ExecutionEngine: ",
                                builder_error);
  }
  std::unique_ptr<Engine> engine{
      new Engine(conf, std::move(ctx), std::move(exec_engine), module_ptr)};
  ARROW_RETURN_NOT_OK(engine->Init());
  *out = std::move(engine);
  return Status::OK();
}

// This method was modified from its original version for a part of MLIR
// Original source from
// https://github.com/llvm/llvm-project/blob/9f2ce5b915a505a5488a5cf91bb0a8efa9ddfff7/mlir/lib/ExecutionEngine/ExecutionEngine.cpp
// The original copyright notice follows.

// Part of the LLVM Project, under the Apache License v2.0 with LLVM Exceptions.
// See https://llvm.org/LICENSE.txt for license information.
// SPDX-License-Identifier: Apache-2.0 WITH LLVM-exception

static void SetDataLayout(llvm::Module* module) {
  auto target_triple = llvm::sys::getDefaultTargetTriple();
  std::string error_message;
  auto target = llvm::TargetRegistry::lookupTarget(target_triple, error_message);
  if (!target) {
    return;
  }

  std::string cpu(llvm::sys::getHostCPUName());
  llvm::SubtargetFeatures features;
  llvm::StringMap<bool> host_features;

  if (llvm::sys::getHostCPUFeatures(host_features)) {
    for (auto& f : host_features) {
      features.AddFeature(f.first(), f.second);
    }
  }

  std::unique_ptr<llvm::TargetMachine> machine(
      target->createTargetMachine(target_triple, cpu, features.getString(), {}, {}));

  module->setDataLayout(machine->createDataLayout());
}
// end of the mofified method from MLIR

// Handling for pre-compiled IR libraries.
Status Engine::LoadPreCompiledIR() {
  auto bitcode = llvm::StringRef(reinterpret_cast<const char*>(kPrecompiledBitcode),
                                 kPrecompiledBitcodeSize);

  /// Read from file into memory buffer.
  llvm::ErrorOr<std::unique_ptr<llvm::MemoryBuffer>> buffer_or_error =
      llvm::MemoryBuffer::getMemBuffer(bitcode, "precompiled", false);

  ARROW_RETURN_IF(!buffer_or_error,
                  Status::CodeGenError("Could not load module from IR: ",
                                       buffer_or_error.getError().message()));

  std::unique_ptr<llvm::MemoryBuffer> buffer = move(buffer_or_error.get());

  /// Parse the IR module.
  llvm::Expected<std::unique_ptr<llvm::Module>> module_or_error =
      llvm::getOwningLazyBitcodeModule(move(buffer), *context());
  if (!module_or_error) {
    // NOTE: llvm::handleAllErrors() fails linking with RTTI-disabled LLVM builds
    // (ARROW-5148)
    std::string str;
    llvm::raw_string_ostream stream(str);
    stream << module_or_error.takeError();
    return Status::CodeGenError(stream.str());
  }
  std::unique_ptr<llvm::Module> ir_module = move(module_or_error.get());

  // set dataLayout
  SetDataLayout(ir_module.get());

  ARROW_RETURN_IF(llvm::verifyModule(*ir_module, &llvm::errs()),
                  Status::CodeGenError("verify of IR Module failed"));
  ARROW_RETURN_IF(llvm::Linker::linkModules(*module_, move(ir_module)),
                  Status::CodeGenError("failed to link IR Modules"));

  return Status::OK();
}

// Get rid of all functions that don't need to be compiled.
// This helps in reducing the overall compilation time. This pass is trivial,
// and is always done since the number of functions in gandiva is very high.
// (Adapted from Apache Impala)
//
// Done by marking all the unused functions as internal, and then, running
// a pass for dead code elimination.
Status Engine::RemoveUnusedFunctions() {
  // Setup an optimiser pipeline
  std::unique_ptr<llvm::legacy::PassManager> pass_manager(
      new llvm::legacy::PassManager());

  std::unordered_set<std::string> used_functions;
  used_functions.insert(functions_to_compile_.begin(), functions_to_compile_.end());

  pass_manager->add(
      llvm::createInternalizePass([&used_functions](const llvm::GlobalValue& func) {
        return (used_functions.find(func.getName().str()) != used_functions.end());
      }));
  pass_manager->add(llvm::createGlobalDCEPass());
  pass_manager->run(*module_);
  return Status::OK();
}

// Optimise and compile the module.
Status Engine::FinalizeModule() {
  ARROW_RETURN_NOT_OK(RemoveUnusedFunctions());

  if (optimize_) {
    // misc passes to allow for inlining, vectorization, ..
    std::unique_ptr<llvm::legacy::PassManager> pass_manager(
        new llvm::legacy::PassManager());

    llvm::TargetIRAnalysis target_analysis =
        execution_engine_->getTargetMachine()->getTargetIRAnalysis();
    pass_manager->add(llvm::createTargetTransformInfoWrapperPass(target_analysis));
    pass_manager->add(llvm::createFunctionInliningPass());
    pass_manager->add(llvm::createInstructionCombiningPass());
    pass_manager->add(llvm::createPromoteMemoryToRegisterPass());
    pass_manager->add(llvm::createGVNPass());
    pass_manager->add(llvm::createNewGVNPass());
    pass_manager->add(llvm::createCFGSimplificationPass());
    pass_manager->add(llvm::createLoopVectorizePass());
    pass_manager->add(llvm::createSLPVectorizerPass());
    pass_manager->add(llvm::createGlobalOptimizerPass());

    // run the optimiser
    llvm::PassManagerBuilder pass_builder;
    pass_builder.OptLevel = 3;
    pass_builder.populateModulePassManager(*pass_manager);
    pass_manager->run(*module_);
  }

  ARROW_RETURN_IF(llvm::verifyModule(*module_, &llvm::errs()),
                  Status::CodeGenError("Module verification failed after optimizer"));
  // do the compilation
  if (execution_engine_->hasError()) {
<<<<<<< HEAD
    // execution_engine_->finalizeObject();
    ARROW_LOG(INFO) << "[OBJ-CACHE-LOG][ERROR]: " << execution_engine_->getErrorMessage();
    module_finalized_ = false;
    return Status::OK();
  } else {
    execution_engine_->finalizeObject();
    module_finalized_ = true;
    return Status::OK();
  }
=======
    ARROW_LOG(WARNING) << "[OBJ-CACHE-LOG][ERROR]: "
                       << execution_engine_->getErrorMessage();
    module_finalized_ = false;
    return Status::OK();
  }
  execution_engine_->finalizeObject();
  module_finalized_ = true;
  return Status::OK();
>>>>>>> c6ed3519
}

void* Engine::CompiledFunction(llvm::Function* irFunction) {
  DCHECK(module_finalized_);
  return execution_engine_->getPointerToFunction(irFunction);
}

void Engine::AddGlobalMappingForFunc(const std::string& name, llvm::Type* ret_type,
                                     const std::vector<llvm::Type*>& args,
                                     void* function_ptr) {
  constexpr bool is_var_arg = false;
  auto prototype = llvm::FunctionType::get(ret_type, args, is_var_arg);
  constexpr auto linkage = llvm::GlobalValue::ExternalLinkage;
  auto fn = llvm::Function::Create(prototype, linkage, name, module());
  execution_engine_->addGlobalMapping(fn, function_ptr);
}

void Engine::AddGlobalMappings() { ExportedFuncsRegistry::AddMappings(this); }

std::string Engine::DumpIR() {
  std::string ir;
  llvm::raw_string_ostream stream(ir);
  module_->print(stream, nullptr);
  return ir;
}

}  // namespace gandiva<|MERGE_RESOLUTION|>--- conflicted
+++ resolved
@@ -304,17 +304,6 @@
                   Status::CodeGenError("Module verification failed after optimizer"));
   // do the compilation
   if (execution_engine_->hasError()) {
-<<<<<<< HEAD
-    // execution_engine_->finalizeObject();
-    ARROW_LOG(INFO) << "[OBJ-CACHE-LOG][ERROR]: " << execution_engine_->getErrorMessage();
-    module_finalized_ = false;
-    return Status::OK();
-  } else {
-    execution_engine_->finalizeObject();
-    module_finalized_ = true;
-    return Status::OK();
-  }
-=======
     ARROW_LOG(WARNING) << "[OBJ-CACHE-LOG][ERROR]: "
                        << execution_engine_->getErrorMessage();
     module_finalized_ = false;
@@ -323,7 +312,6 @@
   execution_engine_->finalizeObject();
   module_finalized_ = true;
   return Status::OK();
->>>>>>> c6ed3519
 }
 
 void* Engine::CompiledFunction(llvm::Function* irFunction) {

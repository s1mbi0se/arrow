// Licensed to the Apache Software Foundation (ASF) under one
// or more contributor license agreements.  See the NOTICE file
// distributed with this work for additional information
// regarding copyright ownership.  The ASF licenses this file
// to you under the Apache License, Version 2.0 (the
// "License"); you may not use this file except in compliance
// with the License.  You may obtain a copy of the License at
//
//   http://www.apache.org/licenses/LICENSE-2.0
//
// Unless required by applicable law or agreed to in writing,
// software distributed under the License is distributed on an
// "AS IS" BASIS, WITHOUT WARRANTIES OR CONDITIONS OF ANY
// KIND, either express or implied.  See the License for the
// specific language governing permissions and limitations
// under the License.

#include "gandiva/cache.h"
#include "arrow/util/logging.h"

namespace gandiva {

<<<<<<< HEAD
static const size_t DEFAULT_CACHE_SIZE = 128 * 1024 * 1024; //bytes or 256 MiB
=======
static const size_t DEFAULT_CACHE_SIZE = 128 * 1024 * 1024;  // 256 MiB
>>>>>>> 3fa6594c

size_t GetCapacity() {
  size_t capacity;
  const char* env_cache_size = std::getenv("GANDIVA_CACHE_SIZE");
  if (env_cache_size != nullptr) {
<<<<<<< HEAD
    capacity = std::stoul(env_cache_size);
=======
    capacity = std::atoi(env_cache_size);
>>>>>>> 3fa6594c

    if (capacity <= 0) {
      ARROW_LOG(WARNING) << "Invalid cache size provided. Using default cache size: "
                         << DEFAULT_CACHE_SIZE;
      capacity = DEFAULT_CACHE_SIZE;
    }
  } else {
    capacity = DEFAULT_CACHE_SIZE;
  }

<<<<<<< HEAD

=======
>>>>>>> 3fa6594c
  return capacity;
}

void LogCacheSize(size_t capacity) {
  ARROW_LOG(INFO) << "Creating gandiva cache with capacity of " << capacity << " bytes";
}

}  // namespace gandiva<|MERGE_RESOLUTION|>--- conflicted
+++ resolved
@@ -20,21 +20,13 @@
 
 namespace gandiva {
 
-<<<<<<< HEAD
-static const size_t DEFAULT_CACHE_SIZE = 128 * 1024 * 1024; //bytes or 256 MiB
-=======
 static const size_t DEFAULT_CACHE_SIZE = 128 * 1024 * 1024;  // 256 MiB
->>>>>>> 3fa6594c
 
 size_t GetCapacity() {
   size_t capacity;
   const char* env_cache_size = std::getenv("GANDIVA_CACHE_SIZE");
   if (env_cache_size != nullptr) {
-<<<<<<< HEAD
-    capacity = std::stoul(env_cache_size);
-=======
     capacity = std::atoi(env_cache_size);
->>>>>>> 3fa6594c
 
     if (capacity <= 0) {
       ARROW_LOG(WARNING) << "Invalid cache size provided. Using default cache size: "
@@ -45,10 +37,6 @@
     capacity = DEFAULT_CACHE_SIZE;
   }
 
-<<<<<<< HEAD
-
-=======
->>>>>>> 3fa6594c
   return capacity;
 }
 

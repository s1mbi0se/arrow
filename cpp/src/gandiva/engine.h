// Licensed to the Apache Software Foundation (ASF) under one
// or more contributor license agreements.  See the NOTICE file
// distributed with this work for additional information
// regarding copyright ownership.  The ASF licenses this file
// to you under the Apache License, Version 2.0 (the
// "License"); you may not use this file except in compliance
// with the License.  You may obtain a copy of the License at
//
//   http://www.apache.org/licenses/LICENSE-2.0
//
// Unless required by applicable law or agreed to in writing,
// software distributed under the License is distributed on an
// "AS IS" BASIS, WITHOUT WARRANTIES OR CONDITIONS OF ANY
// KIND, either express or implied.  See the License for the
// specific language governing permissions and limitations
// under the License.

#pragma once

#include <memory>
#include <set>
#include <string>
#include <vector>

#include "arrow/util/logging.h"
#include "arrow/util/macros.h"
<<<<<<< HEAD
#include "gandiva/gandiva_object_cache.h"
=======
>>>>>>> 3fa6594c
#include "gandiva/configuration.h"
#include "gandiva/gandiva_object_cache.h"
#include "gandiva/llvm_includes.h"
#include "gandiva/llvm_types.h"
#include "gandiva/visibility.h"

namespace gandiva {

/// \brief LLVM Execution engine wrapper.
class GANDIVA_EXPORT Engine {
 public:
  llvm::LLVMContext* context() { return context_.get(); }
  llvm::IRBuilder<>* ir_builder() { return ir_builder_.get(); }
  LLVMTypes* types() { return &types_; }
  llvm::Module* module() { return module_; }

  /// Factory method to create and initialize the engine object.
  ///
  /// \param[in] config the engine configuration
  /// \param[out] engine the created engine
  static Status Make(const std::shared_ptr<Configuration>& config,
                     std::unique_ptr<Engine>* engine);

  /// Add the function to the list of IR functions that need to be compiled.
  /// Compiling only the functions that are used by the module saves time.
  void AddFunctionToCompile(const std::string& fname) {
    DCHECK(!module_finalized_);
    functions_to_compile_.push_back(fname);
  }

  /// Set BaseObjectCache.
<<<<<<< HEAD
  template<class KeyType>
  Status SetLLVMObjectCache(GandivaObjectCache<KeyType>& object_cache){
    //ARROW_LOG(INFO) << "[OBJ-CACHE-LOG]: Entered the SetLLVMObjectCache().";
    execution_engine_->setObjectCache(&object_cache);
    if (execution_engine_->hasError()){
      return Status::ExecutionError("[OBJ-CACHE-LOG]: Can not set Projector Object cache");
    } else {
      //ARROW_LOG(INFO) << "[OBJ-CACHE-LOG]: Exited with success the SetLLVMObjectCache().";
      return Status::OK();
    }
=======
  template <class KeyType>
  Status SetLLVMObjectCache(GandivaObjectCache<KeyType>& object_cache) {
    execution_engine_->setObjectCache(&object_cache);
    if (execution_engine_->hasError()) {
      return Status::ExecutionError(
          "[CACHE-LOG][ERROR]: Can not set custom llvm object cache");
    }
    return Status::OK();
>>>>>>> 3fa6594c
  }

  /// Optimise and compile the module.
  Status FinalizeModule();

  /// Get the compiled function corresponding to the irfunction.
  void* CompiledFunction(llvm::Function* irFunction);

  // Create and add a mapping for the cpp function to make it accessible from LLVM.
  void AddGlobalMappingForFunc(const std::string& name, llvm::Type* ret_type,
                               const std::vector<llvm::Type*>& args, void* func);

  /// Return the generated IR for the module.
  std::string DumpIR();

 private:
  Engine(const std::shared_ptr<Configuration>& conf,
         std::unique_ptr<llvm::LLVMContext> ctx,
         std::unique_ptr<llvm::ExecutionEngine> engine, llvm::Module* module);

  // Post construction init. This _must_ be called after the constructor.
  Status Init();

  static void InitOnce();

  llvm::ExecutionEngine& execution_engine() { return *execution_engine_; }

  /// load pre-compiled IR modules from precompiled_bitcode.cc and merge them into
  /// the main module.
  Status LoadPreCompiledIR();

  // Create and add mappings for cpp functions that can be accessed from LLVM.
  void AddGlobalMappings();

  // Remove unused functions to reduce compile time.
  Status RemoveUnusedFunctions();

  std::unique_ptr<llvm::LLVMContext> context_;
  std::unique_ptr<llvm::ExecutionEngine> execution_engine_;
  std::unique_ptr<llvm::IRBuilder<>> ir_builder_;
  llvm::Module* module_;
  LLVMTypes types_;

  std::vector<std::string> functions_to_compile_;

  bool optimize_ = true;
  bool module_finalized_ = false;
};

}  // namespace gandiva<|MERGE_RESOLUTION|>--- conflicted
+++ resolved
@@ -24,10 +24,6 @@
 
 #include "arrow/util/logging.h"
 #include "arrow/util/macros.h"
-<<<<<<< HEAD
-#include "gandiva/gandiva_object_cache.h"
-=======
->>>>>>> 3fa6594c
 #include "gandiva/configuration.h"
 #include "gandiva/gandiva_object_cache.h"
 #include "gandiva/llvm_includes.h"
@@ -59,18 +55,6 @@
   }
 
   /// Set BaseObjectCache.
-<<<<<<< HEAD
-  template<class KeyType>
-  Status SetLLVMObjectCache(GandivaObjectCache<KeyType>& object_cache){
-    //ARROW_LOG(INFO) << "[OBJ-CACHE-LOG]: Entered the SetLLVMObjectCache().";
-    execution_engine_->setObjectCache(&object_cache);
-    if (execution_engine_->hasError()){
-      return Status::ExecutionError("[OBJ-CACHE-LOG]: Can not set Projector Object cache");
-    } else {
-      //ARROW_LOG(INFO) << "[OBJ-CACHE-LOG]: Exited with success the SetLLVMObjectCache().";
-      return Status::OK();
-    }
-=======
   template <class KeyType>
   Status SetLLVMObjectCache(GandivaObjectCache<KeyType>& object_cache) {
     execution_engine_->setObjectCache(&object_cache);
@@ -79,7 +63,6 @@
           "[CACHE-LOG][ERROR]: Can not set custom llvm object cache");
     }
     return Status::OK();
->>>>>>> 3fa6594c
   }
 
   /// Optimise and compile the module.

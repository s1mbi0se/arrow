// Licensed to the Apache Software Foundation (ASF) under one
// or more contributor license agreements.  See the NOTICE file
// distributed with this work for additional information
// regarding copyright ownership.  The ASF licenses this file
// to you under the Apache License, Version 2.0 (the
// "License"); you may not use this file except in compliance
// with the License.  You may obtain a copy of the License at
//
//   http://www.apache.org/licenses/LICENSE-2.0
//
// Unless required by applicable law or agreed to in writing,
// software distributed under the License is distributed on an
// "AS IS" BASIS, WITHOUT WARRANTIES OR CONDITIONS OF ANY
// KIND, either express or implied.  See the License for the
// specific language governing permissions and limitations
// under the License.

#pragma once

#include <cstdint>
#include <memory>
#include <string>
#include <vector>

#include "arrow/util/macros.h"
<<<<<<< HEAD
#include "expr_decomposer.h"
#include "gandiva/base_cache_key.h"
#include "gandiva/gandiva_object_cache.h"
=======
>>>>>>> 3fa6594c
#include "gandiva/annotator.h"
#include "gandiva/base_cache_key.h"
#include "gandiva/compiled_expr.h"
#include "gandiva/configuration.h"
#include "gandiva/dex_visitor.h"
#include "gandiva/engine.h"
#include "gandiva/execution_context.h"
#include "gandiva/expr_decomposer.h"
#include "gandiva/function_registry.h"
#include "gandiva/gandiva_aliases.h"
#include "gandiva/gandiva_object_cache.h"
#include "gandiva/llvm_types.h"
#include "gandiva/lvalue.h"
#include "gandiva/selection_vector.h"
#include "gandiva/value_validity_pair.h"
#include "gandiva/visibility.h"

namespace gandiva {

class FunctionHolder;

/// Builds an LLVM module and generates code for the specified set of expressions.
class GANDIVA_EXPORT LLVMGenerator {
 public:

  /// \brief Factory method to initialize the generator.
  static Status Make(std::shared_ptr<Configuration> config,
                     std::unique_ptr<LLVMGenerator>* llvm_generator);

<<<<<<< HEAD
  static std::shared_ptr<Cache<BaseCacheKey, std::shared_ptr<llvm::MemoryBuffer>>> GetCache();
=======
  static std::shared_ptr<Cache<BaseCacheKey, std::shared_ptr<llvm::MemoryBuffer>>>
  GetCache();
>>>>>>> 3fa6594c

  /// \brief Build the code for the expression trees for default mode. Each
  /// element in the vector represents an expression tree
  Status Build(const ExpressionVector& exprs, SelectionVector::Mode mode);

<<<<<<< HEAD

  /// \brief Build the code for the expression trees for default mode with a LLVM ObjectCache.
  /// Each element in the vector represents an expression tree
  template <class KeyType>
  Status Build(const ExpressionVector& exprs, SelectionVector::Mode mode,
               GandivaObjectCache<KeyType>& obj_cache){
    selection_vector_mode_ = mode;

=======
  /// \brief Build the code for the expression trees for default mode with a LLVM
  /// ObjectCache. Each element in the vector represents an expression tree
  template <class KeyType>
  Status Build(const ExpressionVector& exprs, SelectionVector::Mode mode,
               GandivaObjectCache<KeyType>& obj_cache) {
    selection_vector_mode_ = mode;

    // Start measuring code gen time
    auto begin = std::chrono::high_resolution_clock::now();
>>>>>>> 3fa6594c
    for (auto& expr : exprs) {
      auto output = annotator_.AddOutputFieldDescriptor(expr->result());
      ARROW_RETURN_NOT_OK(Add(expr, output));
    }

<<<<<<< HEAD
=======
    // Stop measuring time, calculate the elapsed time and pass it to object cache
    auto end = std::chrono::high_resolution_clock::now();
    size_t elapsed =
        std::chrono::duration_cast<std::chrono::milliseconds>(end - begin).count();
    obj_cache.AddElapsedTime(elapsed);

>>>>>>> 3fa6594c
    ARROW_RETURN_NOT_OK(engine_->SetLLVMObjectCache(obj_cache));

    // Compile and inject into the process' memory the generated function.
    ARROW_RETURN_NOT_OK(engine_->FinalizeModule());

    // setup the jit functions for each expression.
    for (auto& compiled_expr : compiled_exprs_) {
      auto ir_fn = compiled_expr->GetIRFunction(mode);
      auto jit_fn = reinterpret_cast<EvalFunc>(engine_->CompiledFunction(ir_fn));
      compiled_expr->SetJITFunction(selection_vector_mode_, jit_fn);
    }

    return Status::OK();
  }

<<<<<<< HEAD
  /// \brief Build the code for the expression trees for default mode with a LLVM ObjectCache.
  /// Each element in the vector represents an expression tree
  template <class KeyType, class CacheType>
  Status Build(const ExpressionVector& exprs, SelectionVector::Mode mode,
               GandivaObjectCache<KeyType>& obj_cache,
               std::vector<std::shared_ptr<KeyType>> expr_cache_keys,
               CacheType& cache){
    selection_vector_mode_ = mode;

    for (auto& expr : exprs) {
      auto output = annotator_.AddOutputFieldDescriptor(expr->result());
      ARROW_RETURN_NOT_OK(Add(expr, output));
    }

    ARROW_RETURN_NOT_OK(engine_->SetLLVMObjectCache(obj_cache));

    // Compile and inject into the process' memory the generated function.
    ARROW_RETURN_NOT_OK(engine_->FinalizeModule());

    for (size_t i = 0; i < compiled_exprs_.size(); ++i) {
      auto ir_fn = compiled_exprs_[i]->GetIRFunction(mode);

      std::shared_ptr<EvalFunc> cached_expr = cache->GetModule(*expr_cache_keys[i]);
      if(cached_expr != nullptr) {
        ARROW_LOG(DEBUG) << "[DEBUG][EXPR-CACHE-LOG]: The expression WAS already cached!";
        compiled_exprs_[i]->SetJITFunction(selection_vector_mode_, *cached_expr);
      } else {
        ARROW_LOG(DEBUG) << "[DEBUG][EXPR-CACHE-LOG]: The expression WAS NOT already cached!";
        auto jit_fn = reinterpret_cast<EvalFunc>(engine_->CompiledFunction(ir_fn));
        compiled_exprs_[i]->SetJITFunction(selection_vector_mode_, jit_fn);
        std::shared_ptr<EvalFunc> to_cache_jit = std::make_shared<EvalFunc>(jit_fn);
        cache->PutModule(*expr_cache_keys[i], to_cache_jit);
        ARROW_LOG(DEBUG) << "[DEBUG][EXPR-CACHE-LOG]: The expression has been cached!";
      }

      ARROW_LOG(DEBUG) << "[DEBUG][EXPR-CACHE-LOG]: " << cache->toString();
    }

    return Status::OK();
  }


=======
>>>>>>> 3fa6594c
  /// \brief Build the code for the expression trees for default mode. Each
  /// element in the vector represents an expression tree
  Status Build(const ExpressionVector& exprs) {

    return Build(exprs, SelectionVector::Mode::MODE_NONE);
  }

  /// \brief Execute the built expression against the provided arguments for
  /// default mode.
  Status Execute(const arrow::RecordBatch& record_batch,
                 const ArrayDataVector& output_vector);

  /// \brief Execute the built expression against the provided arguments for
  /// all modes. Only works on the records specified in the selection_vector.
  Status Execute(const arrow::RecordBatch& record_batch,
                 const SelectionVector* selection_vector,
                 const ArrayDataVector& output_vector);

  SelectionVector::Mode selection_vector_mode() { return selection_vector_mode_; }
  LLVMTypes* types() { return engine_->types(); }
  llvm::Module* module() { return engine_->module(); }
  std::string DumpIR() { return engine_->DumpIR(); }

 private:
  LLVMGenerator();

  FRIEND_TEST(TestLLVMGenerator, VerifyPCFunctions);
  FRIEND_TEST(TestLLVMGenerator, TestAdd);
  FRIEND_TEST(TestLLVMGenerator, TestNullInternal);

  llvm::LLVMContext* context() { return engine_->context(); }
  llvm::IRBuilder<>* ir_builder() { return engine_->ir_builder(); }

  /// Visitor to generate the code for a decomposed expression.
  class Visitor : public DexVisitor {
   public:
    Visitor(LLVMGenerator* generator, llvm::Function* function,
            llvm::BasicBlock* entry_block, llvm::Value* arg_addrs,
            llvm::Value* arg_local_bitmaps, std::vector<llvm::Value*> slice_offsets,
            llvm::Value* arg_context_ptr, llvm::Value* loop_var);

    void Visit(const VectorReadValidityDex& dex) override;
    void Visit(const VectorReadFixedLenValueDex& dex) override;
    void Visit(const VectorReadVarLenValueDex& dex) override;
    void Visit(const LocalBitMapValidityDex& dex) override;
    void Visit(const TrueDex& dex) override;
    void Visit(const FalseDex& dex) override;
    void Visit(const LiteralDex& dex) override;
    void Visit(const NonNullableFuncDex& dex) override;
    void Visit(const NullableNeverFuncDex& dex) override;
    void Visit(const NullableInternalFuncDex& dex) override;
    void Visit(const IfDex& dex) override;
    void Visit(const BooleanAndDex& dex) override;
    void Visit(const BooleanOrDex& dex) override;
    void Visit(const InExprDexBase<int32_t>& dex) override;
    void Visit(const InExprDexBase<int64_t>& dex) override;
    void Visit(const InExprDexBase<float>& dex) override;
    void Visit(const InExprDexBase<double>& dex) override;
    void Visit(const InExprDexBase<gandiva::DecimalScalar128>& dex) override;
    void Visit(const InExprDexBase<std::string>& dex) override;
    template <typename Type>
    void VisitInExpression(const InExprDexBase<Type>& dex);

    LValuePtr result() { return result_; }

    bool has_arena_allocs() { return has_arena_allocs_; }

   private:
    enum BufferType { kBufferTypeValidity = 0, kBufferTypeData, kBufferTypeOffsets };

    llvm::IRBuilder<>* ir_builder() { return generator_->ir_builder(); }
    llvm::Module* module() { return generator_->module(); }

    // Generate the code to build the combined validity (bitwise and) from the
    // vector of validities.
    llvm::Value* BuildCombinedValidity(const DexVector& validities);

    // Generate the code to build the validity and the value for the given pair.
    LValuePtr BuildValueAndValidity(const ValueValidityPair& pair);

    // Generate code to build the params.
    std::vector<llvm::Value*> BuildParams(FunctionHolder* holder,
                                          const ValueValidityPairVector& args,
                                          bool with_validity, bool with_context);

    // Generate code to onvoke a function call.
    LValuePtr BuildFunctionCall(const NativeFunction* func, DataTypePtr arrow_return_type,
                                std::vector<llvm::Value*>* params);

    // Generate code for an if-else condition.
    LValuePtr BuildIfElse(llvm::Value* condition, std::function<LValuePtr()> then_func,
                          std::function<LValuePtr()> else_func,
                          DataTypePtr arrow_return_type);

    // Switch to the entry_block and get reference of the validity/value/offsets buffer
    llvm::Value* GetBufferReference(int idx, BufferType buffer_type, FieldPtr field);

    // Get the slice offset of the validity/value/offsets buffer
    llvm::Value* GetSliceOffset(int idx);

    // Switch to the entry_block and get reference to the local bitmap.
    llvm::Value* GetLocalBitMapReference(int idx);

    // Clear the bit in the local bitmap, if is_valid is 'false'
    void ClearLocalBitMapIfNotValid(int local_bitmap_idx, llvm::Value* is_valid);

    LLVMGenerator* generator_;
    LValuePtr result_;
    llvm::Function* function_;
    llvm::BasicBlock* entry_block_;
    llvm::Value* arg_addrs_;
    llvm::Value* arg_local_bitmaps_;
    std::vector<llvm::Value*> slice_offsets_;
    llvm::Value* arg_context_ptr_;
    llvm::Value* loop_var_;
    bool has_arena_allocs_;
  };

  // Generate the code for one expression for default mode, with the output of
  // the expression going to 'output'.
  Status Add(const ExpressionPtr expr, const FieldDescriptorPtr output);

  /// Generate code to load the vector at specified index in the 'arg_addrs' array.
  llvm::Value* LoadVectorAtIndex(llvm::Value* arg_addrs, int idx,
                                 const std::string& name);

  /// Generate code to load the vector at specified index and cast it as bitmap.
  llvm::Value* GetValidityReference(llvm::Value* arg_addrs, int idx, FieldPtr field);

  /// Generate code to load the vector at specified index and cast it as data array.
  llvm::Value* GetDataReference(llvm::Value* arg_addrs, int idx, FieldPtr field);

  /// Generate code to load the vector at specified index and cast it as offsets array.
  llvm::Value* GetOffsetsReference(llvm::Value* arg_addrs, int idx, FieldPtr field);

  /// Generate code to load the vector at specified index and cast it as buffer pointer.
  llvm::Value* GetDataBufferPtrReference(llvm::Value* arg_addrs, int idx, FieldPtr field);

  /// Generate code for the value array of one expression.
  Status CodeGenExprValue(DexPtr value_expr, int num_buffers, FieldDescriptorPtr output,
                          int suffix_idx, llvm::Function** fn,
                          SelectionVector::Mode selection_vector_mode);

  /// Generate code to load the local bitmap specified index and cast it as bitmap.
  llvm::Value* GetLocalBitMapReference(llvm::Value* arg_bitmaps, int idx);

  /// Generate code to get the bit value at 'position' in the bitmap.
  llvm::Value* GetPackedBitValue(llvm::Value* bitmap, llvm::Value* position);

  /// Generate code to get the bit value at 'position' in the validity bitmap.
  llvm::Value* GetPackedValidityBitValue(llvm::Value* bitmap, llvm::Value* position);

  /// Generate code to set the bit value at 'position' in the bitmap to 'value'.
  void SetPackedBitValue(llvm::Value* bitmap, llvm::Value* position, llvm::Value* value);

  /// Generate code to clear the bit value at 'position' in the bitmap if 'value'
  /// is false.
  void ClearPackedBitValueIfFalse(llvm::Value* bitmap, llvm::Value* position,
                                  llvm::Value* value);

  // Generate code to build a DecimalLValue with specified value/precision/scale.
  std::shared_ptr<DecimalLValue> BuildDecimalLValue(llvm::Value* value,
                                                    DataTypePtr arrow_type);

  /// Generate code to make a function call (to a pre-compiled IR function) which takes
  /// 'args' and has a return type 'ret_type'.
  llvm::Value* AddFunctionCall(const std::string& full_name, llvm::Type* ret_type,
                               const std::vector<llvm::Value*>& args);

  /// Compute the result bitmap for the expression.
  ///
  /// \param[in] compiled_expr the compiled expression (includes the bitmap indices to be
  ///            used for computing the validity bitmap of the result).
  /// \param[in] eval_batch (includes input/output buffer addresses)
  /// \param[in] selection_vector the list of selected positions
  void ComputeBitMapsForExpr(const CompiledExpr& compiled_expr,
                             const EvalBatch& eval_batch,
                             const SelectionVector* selection_vector);

  /// Replace the %T in the trace msg with the correct type corresponding to 'type'
  /// eg. %d for int32, %ld for int64, ..
  std::string ReplaceFormatInTrace(const std::string& msg, llvm::Value* value,
                                   std::string* print_fn);

  /// Generate the code to print a trace msg with one optional argument (%T)
  void AddTrace(const std::string& msg, llvm::Value* value = NULLPTR);

  std::unique_ptr<Engine> engine_;
  std::vector<std::shared_ptr<CompiledExpr>> compiled_exprs_;
  FunctionRegistry function_registry_;
  Annotator annotator_;
  SelectionVector::Mode selection_vector_mode_;

  // used for debug
  bool enable_ir_traces_;
  std::vector<std::string> trace_strings_;

};

}  // namespace gandiva<|MERGE_RESOLUTION|>--- conflicted
+++ resolved
@@ -23,12 +23,6 @@
 #include <vector>
 
 #include "arrow/util/macros.h"
-<<<<<<< HEAD
-#include "expr_decomposer.h"
-#include "gandiva/base_cache_key.h"
-#include "gandiva/gandiva_object_cache.h"
-=======
->>>>>>> 3fa6594c
 #include "gandiva/annotator.h"
 #include "gandiva/base_cache_key.h"
 #include "gandiva/compiled_expr.h"
@@ -53,32 +47,17 @@
 /// Builds an LLVM module and generates code for the specified set of expressions.
 class GANDIVA_EXPORT LLVMGenerator {
  public:
-
   /// \brief Factory method to initialize the generator.
   static Status Make(std::shared_ptr<Configuration> config,
                      std::unique_ptr<LLVMGenerator>* llvm_generator);
 
-<<<<<<< HEAD
-  static std::shared_ptr<Cache<BaseCacheKey, std::shared_ptr<llvm::MemoryBuffer>>> GetCache();
-=======
   static std::shared_ptr<Cache<BaseCacheKey, std::shared_ptr<llvm::MemoryBuffer>>>
   GetCache();
->>>>>>> 3fa6594c
 
   /// \brief Build the code for the expression trees for default mode. Each
   /// element in the vector represents an expression tree
   Status Build(const ExpressionVector& exprs, SelectionVector::Mode mode);
 
-<<<<<<< HEAD
-
-  /// \brief Build the code for the expression trees for default mode with a LLVM ObjectCache.
-  /// Each element in the vector represents an expression tree
-  template <class KeyType>
-  Status Build(const ExpressionVector& exprs, SelectionVector::Mode mode,
-               GandivaObjectCache<KeyType>& obj_cache){
-    selection_vector_mode_ = mode;
-
-=======
   /// \brief Build the code for the expression trees for default mode with a LLVM
   /// ObjectCache. Each element in the vector represents an expression tree
   template <class KeyType>
@@ -88,21 +67,17 @@
 
     // Start measuring code gen time
     auto begin = std::chrono::high_resolution_clock::now();
->>>>>>> 3fa6594c
     for (auto& expr : exprs) {
       auto output = annotator_.AddOutputFieldDescriptor(expr->result());
       ARROW_RETURN_NOT_OK(Add(expr, output));
     }
 
-<<<<<<< HEAD
-=======
     // Stop measuring time, calculate the elapsed time and pass it to object cache
     auto end = std::chrono::high_resolution_clock::now();
     size_t elapsed =
         std::chrono::duration_cast<std::chrono::milliseconds>(end - begin).count();
     obj_cache.AddElapsedTime(elapsed);
 
->>>>>>> 3fa6594c
     ARROW_RETURN_NOT_OK(engine_->SetLLVMObjectCache(obj_cache));
 
     // Compile and inject into the process' memory the generated function.
@@ -118,55 +93,9 @@
     return Status::OK();
   }
 
-<<<<<<< HEAD
-  /// \brief Build the code for the expression trees for default mode with a LLVM ObjectCache.
-  /// Each element in the vector represents an expression tree
-  template <class KeyType, class CacheType>
-  Status Build(const ExpressionVector& exprs, SelectionVector::Mode mode,
-               GandivaObjectCache<KeyType>& obj_cache,
-               std::vector<std::shared_ptr<KeyType>> expr_cache_keys,
-               CacheType& cache){
-    selection_vector_mode_ = mode;
-
-    for (auto& expr : exprs) {
-      auto output = annotator_.AddOutputFieldDescriptor(expr->result());
-      ARROW_RETURN_NOT_OK(Add(expr, output));
-    }
-
-    ARROW_RETURN_NOT_OK(engine_->SetLLVMObjectCache(obj_cache));
-
-    // Compile and inject into the process' memory the generated function.
-    ARROW_RETURN_NOT_OK(engine_->FinalizeModule());
-
-    for (size_t i = 0; i < compiled_exprs_.size(); ++i) {
-      auto ir_fn = compiled_exprs_[i]->GetIRFunction(mode);
-
-      std::shared_ptr<EvalFunc> cached_expr = cache->GetModule(*expr_cache_keys[i]);
-      if(cached_expr != nullptr) {
-        ARROW_LOG(DEBUG) << "[DEBUG][EXPR-CACHE-LOG]: The expression WAS already cached!";
-        compiled_exprs_[i]->SetJITFunction(selection_vector_mode_, *cached_expr);
-      } else {
-        ARROW_LOG(DEBUG) << "[DEBUG][EXPR-CACHE-LOG]: The expression WAS NOT already cached!";
-        auto jit_fn = reinterpret_cast<EvalFunc>(engine_->CompiledFunction(ir_fn));
-        compiled_exprs_[i]->SetJITFunction(selection_vector_mode_, jit_fn);
-        std::shared_ptr<EvalFunc> to_cache_jit = std::make_shared<EvalFunc>(jit_fn);
-        cache->PutModule(*expr_cache_keys[i], to_cache_jit);
-        ARROW_LOG(DEBUG) << "[DEBUG][EXPR-CACHE-LOG]: The expression has been cached!";
-      }
-
-      ARROW_LOG(DEBUG) << "[DEBUG][EXPR-CACHE-LOG]: " << cache->toString();
-    }
-
-    return Status::OK();
-  }
-
-
-=======
->>>>>>> 3fa6594c
   /// \brief Build the code for the expression trees for default mode. Each
   /// element in the vector represents an expression tree
   Status Build(const ExpressionVector& exprs) {
-
     return Build(exprs, SelectionVector::Mode::MODE_NONE);
   }
 
@@ -359,7 +288,6 @@
   // used for debug
   bool enable_ir_traces_;
   std::vector<std::string> trace_strings_;
-
 };
 
 }  // namespace gandiva
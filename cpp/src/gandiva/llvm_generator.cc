// Licensed to the Apache Software Foundation (ASF) under one
// or more contributor license agreements.  See the NOTICE file
// distributed with this work for additional information
// regarding copyright ownership.  The ASF licenses this file
// to you under the Apache License, Version 2.0 (the
// "License"); you may not use this file except in compliance
// with the License.  You may obtain a copy of the License at
//
//   http://www.apache.org/licenses/LICENSE-2.0
//
// Unless required by applicable law or agreed to in writing,
// software distributed under the License is distributed on an
// "AS IS" BASIS, WITHOUT WARRANTIES OR CONDITIONS OF ANY
// KIND, either express or implied.  See the License for the
// specific language governing permissions and limitations
// under the License.

#include "gandiva/llvm_generator.h"

#include <fstream>
#include <iostream>
#include <sstream>
#include <string>
#include <utility>
#include <vector>

#include "gandiva/bitmap_accumulator.h"
#include "gandiva/decimal_ir.h"
#include "gandiva/dex.h"
#include "gandiva/expr_decomposer.h"
#include "gandiva/expression.h"
#include "gandiva/gandiva_object_cache.h"
#include "gandiva/lvalue.h"

namespace gandiva {

#define ADD_TRACE(...)     \
  if (enable_ir_traces_) { \
    AddTrace(__VA_ARGS__); \
  }

LLVMGenerator::LLVMGenerator() : enable_ir_traces_(false) {}

Status LLVMGenerator::Make(std::shared_ptr<Configuration> config,
                           std::unique_ptr<LLVMGenerator>* llvm_generator) {
  std::unique_ptr<LLVMGenerator> llvmgen_obj(new LLVMGenerator());

  ARROW_RETURN_NOT_OK(Engine::Make(config, &(llvmgen_obj->engine_)));
  *llvm_generator = std::move(llvmgen_obj);

  return Status::OK();
}

std::shared_ptr<Cache<BaseCacheKey, std::shared_ptr<llvm::MemoryBuffer>>>
LLVMGenerator::GetCache() {
<<<<<<< HEAD
  static std::unique_ptr<Cache<BaseCacheKey, std::shared_ptr<llvm::MemoryBuffer>>>
      cache_unique =
          std::make_unique<Cache<BaseCacheKey, std::shared_ptr<llvm::MemoryBuffer>>>();
  static std::shared_ptr<Cache<BaseCacheKey, std::shared_ptr<llvm::MemoryBuffer>>>
      shared_cache = std::move(cache_unique);
=======
  static Cache<BaseCacheKey, std::shared_ptr<llvm::MemoryBuffer>> cache;
  //  static std::unique_ptr<Cache<BaseCacheKey, std::shared_ptr<llvm::MemoryBuffer>>>
  //      cache_unique = std::make_unique<Cache<BaseCacheKey,
  //      std::shared_ptr<llvm::MemoryBuffer>>>();

  //  static std::shared_ptr<Cache<BaseCacheKey, std::shared_ptr<llvm::MemoryBuffer>>>
  //      shared_cache = std::move(cache_unique);

  static std::shared_ptr<Cache<BaseCacheKey, std::shared_ptr<llvm::MemoryBuffer>>>
      shared_cache =
          std::make_shared<Cache<BaseCacheKey, std::shared_ptr<llvm::MemoryBuffer>>>();
>>>>>>> c6ed3519

  return shared_cache;
}

Status LLVMGenerator::Add(const ExpressionPtr expr, const FieldDescriptorPtr output) {
  int idx = static_cast<int>(compiled_exprs_.size());
  // decompose the expression to separate out value and validities.
  ExprDecomposer decomposer(function_registry_, annotator_);
  ValueValidityPairPtr value_validity;
  ARROW_RETURN_NOT_OK(decomposer.Decompose(*expr->root(), &value_validity));
  // Generate the IR function for the decomposed expression.
  std::unique_ptr<CompiledExpr> compiled_expr(new CompiledExpr(value_validity, output));
  llvm::Function* ir_function = nullptr;
  ARROW_RETURN_NOT_OK(CodeGenExprValue(value_validity->value_expr(),
                                       annotator_.buffer_count(), output, idx,
                                       &ir_function, selection_vector_mode_));
  compiled_expr->SetIRFunction(selection_vector_mode_, ir_function);

  compiled_exprs_.push_back(std::move(compiled_expr));
  return Status::OK();
}

/// Build and optimise module for projection expression.
Status LLVMGenerator::Build(const ExpressionVector& exprs, SelectionVector::Mode mode) {
  selection_vector_mode_ = mode;
  for (auto& expr : exprs) {
    auto output = annotator_.AddOutputFieldDescriptor(expr->result());
    ARROW_RETURN_NOT_OK(Add(expr, output));
  }

  // Compile and inject into the process' memory the generated function.
  ARROW_RETURN_NOT_OK(engine_->FinalizeModule());

  // setup the jit functions for each expression.
  for (auto& compiled_expr : compiled_exprs_) {
    auto ir_fn = compiled_expr->GetIRFunction(mode);
    auto jit_fn = reinterpret_cast<EvalFunc>(engine_->CompiledFunction(ir_fn));
    compiled_expr->SetJITFunction(selection_vector_mode_, jit_fn);
  }

  return Status::OK();
}

/// Execute the compiled module against the provided vectors.
Status LLVMGenerator::Execute(const arrow::RecordBatch& record_batch,
                              const ArrayDataVector& output_vector) {
  return Execute(record_batch, nullptr, output_vector);
}

/// Execute the compiled module against the provided vectors based on the type of
/// selection vector.
Status LLVMGenerator::Execute(const arrow::RecordBatch& record_batch,
                              const SelectionVector* selection_vector,
                              const ArrayDataVector& output_vector) {
  DCHECK_GT(record_batch.num_rows(), 0);

  auto eval_batch = annotator_.PrepareEvalBatch(record_batch, output_vector);
  DCHECK_GT(eval_batch->GetNumBuffers(), 0);

  auto mode = SelectionVector::MODE_NONE;
  if (selection_vector != nullptr) {
    mode = selection_vector->GetMode();
  }
  if (mode != selection_vector_mode_) {
    return Status::Invalid("llvm expression built for selection vector mode ",
                           selection_vector_mode_, " received vector with mode ", mode);
  }

  for (auto& compiled_expr : compiled_exprs_) {
    // generate data/offset vectors.
    const uint8_t* selection_buffer = nullptr;
    auto num_output_rows = record_batch.num_rows();
    if (selection_vector != nullptr) {
      selection_buffer = selection_vector->GetBuffer().data();
      num_output_rows = selection_vector->GetNumSlots();
    }

    EvalFunc jit_function = compiled_expr->GetJITFunction(mode);
    jit_function(eval_batch->GetBufferArray(), eval_batch->GetBufferOffsetArray(),
                 eval_batch->GetLocalBitMapArray(), selection_buffer,
                 (int64_t)eval_batch->GetExecutionContext(), num_output_rows);

    // check for execution errors
    ARROW_RETURN_IF(
        eval_batch->GetExecutionContext()->has_error(),
        Status::ExecutionError(eval_batch->GetExecutionContext()->get_error()));

    // generate validity vectors.
    ComputeBitMapsForExpr(*compiled_expr, *eval_batch, selection_vector);
  }

  return Status::OK();
}

llvm::Value* LLVMGenerator::LoadVectorAtIndex(llvm::Value* arg_addrs, int idx,
                                              const std::string& name) {
  auto* idx_val = types()->i32_constant(idx);
  auto* offset = ir_builder()->CreateGEP(arg_addrs, idx_val, name + "_mem_addr");
  return ir_builder()->CreateLoad(offset, name + "_mem");
}

/// Get reference to validity array at specified index in the args list.
llvm::Value* LLVMGenerator::GetValidityReference(llvm::Value* arg_addrs, int idx,
                                                 FieldPtr field) {
  const std::string& name = field->name();
  llvm::Value* load = LoadVectorAtIndex(arg_addrs, idx, name);
  return ir_builder()->CreateIntToPtr(load, types()->i64_ptr_type(), name + "_varray");
}

/// Get reference to data array at specified index in the args list.
llvm::Value* LLVMGenerator::GetDataBufferPtrReference(llvm::Value* arg_addrs, int idx,
                                                      FieldPtr field) {
  const std::string& name = field->name();
  llvm::Value* load = LoadVectorAtIndex(arg_addrs, idx, name);
  return ir_builder()->CreateIntToPtr(load, types()->i8_ptr_type(), name + "_buf_ptr");
}

/// Get reference to data array at specified index in the args list.
llvm::Value* LLVMGenerator::GetDataReference(llvm::Value* arg_addrs, int idx,
                                             FieldPtr field) {
  const std::string& name = field->name();
  llvm::Value* load = LoadVectorAtIndex(arg_addrs, idx, name);
  llvm::Type* base_type = types()->DataVecType(field->type());
  llvm::Value* ret;
  if (base_type->isPointerTy()) {
    ret = ir_builder()->CreateIntToPtr(load, base_type, name + "_darray");
  } else {
    llvm::Type* pointer_type = types()->ptr_type(base_type);
    ret = ir_builder()->CreateIntToPtr(load, pointer_type, name + "_darray");
  }
  return ret;
}

/// Get reference to offsets array at specified index in the args list.
llvm::Value* LLVMGenerator::GetOffsetsReference(llvm::Value* arg_addrs, int idx,
                                                FieldPtr field) {
  const std::string& name = field->name();
  llvm::Value* load = LoadVectorAtIndex(arg_addrs, idx, name);
  return ir_builder()->CreateIntToPtr(load, types()->i32_ptr_type(), name + "_oarray");
}

/// Get reference to local bitmap array at specified index in the args list.
llvm::Value* LLVMGenerator::GetLocalBitMapReference(llvm::Value* arg_bitmaps, int idx) {
  llvm::Value* load = LoadVectorAtIndex(arg_bitmaps, idx, "");
  return ir_builder()->CreateIntToPtr(load, types()->i64_ptr_type(),
                                      std::to_string(idx) + "_lbmap");
}

/// \brief Generate code for one expression.

// Sample IR code for "c1:int + c2:int"
//
// The C-code equivalent is :
// ------------------------------
// int expr_0(int64_t *addrs, int64_t *local_bitmaps,
//            int64_t execution_context_ptr, int64_t nrecords) {
//   int *outVec = (int *) addrs[5];
//   int *c0Vec = (int *) addrs[1];
//   int *c1Vec = (int *) addrs[3];
//   for (int loop_var = 0; loop_var < nrecords; ++loop_var) {
//     int c0 = c0Vec[loop_var];
//     int c1 = c1Vec[loop_var];
//     int out = c0 + c1;
//     outVec[loop_var] = out;
//   }
// }
//
// IR Code
// --------
//
// define i32 @expr_0(i64* %args, i64* %local_bitmaps, i64 %execution_context_ptr, , i64
// %nrecords) { entry:
//   %outmemAddr = getelementptr i64, i64* %args, i32 5
//   %outmem = load i64, i64* %outmemAddr
//   %outVec = inttoptr i64 %outmem to i32*
//   %c0memAddr = getelementptr i64, i64* %args, i32 1
//   %c0mem = load i64, i64* %c0memAddr
//   %c0Vec = inttoptr i64 %c0mem to i32*
//   %c1memAddr = getelementptr i64, i64* %args, i32 3
//   %c1mem = load i64, i64* %c1memAddr
//   %c1Vec = inttoptr i64 %c1mem to i32*
//   br label %loop
// loop:                                             ; preds = %loop, %entry
//   %loop_var = phi i64 [ 0, %entry ], [ %"loop_var+1", %loop ]
//   %"loop_var+1" = add i64 %loop_var, 1
//   %0 = getelementptr i32, i32* %c0Vec, i32 %loop_var
//   %c0 = load i32, i32* %0
//   %1 = getelementptr i32, i32* %c1Vec, i32 %loop_var
//   %c1 = load i32, i32* %1
//   %add_int_int = call i32 @add_int_int(i32 %c0, i32 %c1)
//   %2 = getelementptr i32, i32* %outVec, i32 %loop_var
//   store i32 %add_int_int, i32* %2
//   %"loop_var < nrec" = icmp slt i64 %"loop_var+1", %nrecords
//   br i1 %"loop_var < nrec", label %loop, label %exit
// exit:                                             ; preds = %loop
//   ret i32 0
// }
Status LLVMGenerator::CodeGenExprValue(DexPtr value_expr, int buffer_count,
                                       FieldDescriptorPtr output, int suffix_idx,
                                       llvm::Function** fn,
                                       SelectionVector::Mode selection_vector_mode) {
  llvm::IRBuilder<>* builder = ir_builder();
  // Create fn prototype :
  //   int expr_1 (long **addrs, long *offsets, long **bitmaps,
  //               long *context_ptr, long nrec)
  std::vector<llvm::Type*> arguments;
  arguments.push_back(types()->i64_ptr_type());  // addrs
  arguments.push_back(types()->i64_ptr_type());  // offsets
  arguments.push_back(types()->i64_ptr_type());  // bitmaps
  switch (selection_vector_mode) {
    case SelectionVector::MODE_NONE:
    case SelectionVector::MODE_UINT16:
      arguments.push_back(types()->ptr_type(types()->i16_type()));
      break;
    case SelectionVector::MODE_UINT32:
      arguments.push_back(types()->i32_ptr_type());
      break;
    case SelectionVector::MODE_UINT64:
      arguments.push_back(types()->i64_ptr_type());
  }
  arguments.push_back(types()->i64_type());  // ctx_ptr
  arguments.push_back(types()->i64_type());  // nrec
  llvm::FunctionType* prototype =
      llvm::FunctionType::get(types()->i32_type(), arguments, false /*isVarArg*/);

  // Create fn
  std::string func_name = "expr_" + std::to_string(suffix_idx) + "_" +
                          std::to_string(static_cast<int>(selection_vector_mode));
  engine_->AddFunctionToCompile(func_name);
  *fn = llvm::Function::Create(prototype, llvm::GlobalValue::ExternalLinkage, func_name,
                               module());
  ARROW_RETURN_IF((*fn == nullptr), Status::CodeGenError("Error creating function."));

  // Name the arguments
  llvm::Function::arg_iterator args = (*fn)->arg_begin();
  llvm::Value* arg_addrs = &*args;
  arg_addrs->setName("inputs_addr");
  ++args;
  llvm::Value* arg_addr_offsets = &*args;
  arg_addr_offsets->setName("inputs_addr_offsets");
  ++args;
  llvm::Value* arg_local_bitmaps = &*args;
  arg_local_bitmaps->setName("local_bitmaps");
  ++args;
  llvm::Value* arg_selection_vector = &*args;
  arg_selection_vector->setName("selection_vector");
  ++args;
  llvm::Value* arg_context_ptr = &*args;
  arg_context_ptr->setName("context_ptr");
  ++args;
  llvm::Value* arg_nrecords = &*args;
  arg_nrecords->setName("nrecords");

  llvm::BasicBlock* loop_entry = llvm::BasicBlock::Create(*context(), "entry", *fn);
  llvm::BasicBlock* loop_body = llvm::BasicBlock::Create(*context(), "loop", *fn);
  llvm::BasicBlock* loop_exit = llvm::BasicBlock::Create(*context(), "exit", *fn);

  // Add reference to output vector (in entry block)
  builder->SetInsertPoint(loop_entry);
  llvm::Value* output_ref =
      GetDataReference(arg_addrs, output->data_idx(), output->field());
  llvm::Value* output_buffer_ptr_ref = GetDataBufferPtrReference(
      arg_addrs, output->data_buffer_ptr_idx(), output->field());
  llvm::Value* output_offset_ref =
      GetOffsetsReference(arg_addrs, output->offsets_idx(), output->field());

  std::vector<llvm::Value*> slice_offsets;
  for (int idx = 0; idx < buffer_count; idx++) {
    auto offsetAddr = builder->CreateGEP(arg_addr_offsets, types()->i32_constant(idx));
    auto offset = builder->CreateLoad(offsetAddr);
    slice_offsets.push_back(offset);
  }

  // Loop body
  builder->SetInsertPoint(loop_body);

  // define loop_var : start with 0, +1 after each iter
  llvm::PHINode* loop_var = builder->CreatePHI(types()->i64_type(), 2, "loop_var");

  llvm::Value* position_var = loop_var;
  if (selection_vector_mode != SelectionVector::MODE_NONE) {
    position_var = builder->CreateIntCast(
        builder->CreateLoad(builder->CreateGEP(arg_selection_vector, loop_var),
                            "uncasted_position_var"),
        types()->i64_type(), true, "position_var");
  }

  // The visitor can add code to both the entry/loop blocks.
  Visitor visitor(this, *fn, loop_entry, arg_addrs, arg_local_bitmaps, slice_offsets,
                  arg_context_ptr, position_var);
  value_expr->Accept(visitor);
  LValuePtr output_value = visitor.result();

  // The "current" block may have changed due to code generation in the visitor.
  llvm::BasicBlock* loop_body_tail = builder->GetInsertBlock();

  // add jump to "loop block" at the end of the "setup block".
  builder->SetInsertPoint(loop_entry);
  builder->CreateBr(loop_body);

  // save the value in the output vector.
  builder->SetInsertPoint(loop_body_tail);

  auto output_type_id = output->Type()->id();
  if (output_type_id == arrow::Type::BOOL) {
    SetPackedBitValue(output_ref, loop_var, output_value->data());
  } else if (arrow::is_primitive(output_type_id) ||
             output_type_id == arrow::Type::DECIMAL) {
    llvm::Value* slot_offset = builder->CreateGEP(output_ref, loop_var);
    builder->CreateStore(output_value->data(), slot_offset);
  } else if (arrow::is_binary_like(output_type_id)) {
    // Var-len output. Make a function call to populate the data.
    // if there is an error, the fn sets it in the context. And, will be returned at the
    // end of this row batch.
    AddFunctionCall("gdv_fn_populate_varlen_vector", types()->i32_type(),
                    {arg_context_ptr, output_buffer_ptr_ref, output_offset_ref, loop_var,
                     output_value->data(), output_value->length()});
  } else {
    return Status::NotImplemented("output type ", output->Type()->ToString(),
                                  " not supported");
  }
  ADD_TRACE("saving result " + output->Name() + " value %T", output_value->data());

  if (visitor.has_arena_allocs()) {
    // Reset allocations to avoid excessive memory usage. Once the result is copied to
    // the output vector (store instruction above), any memory allocations in this
    // iteration of the loop are no longer needed.
    std::vector<llvm::Value*> reset_args;
    reset_args.push_back(arg_context_ptr);
    AddFunctionCall("gdv_fn_context_arena_reset", types()->void_type(), reset_args);
  }

  // check loop_var
  loop_var->addIncoming(types()->i64_constant(0), loop_entry);
  llvm::Value* loop_update =
      builder->CreateAdd(loop_var, types()->i64_constant(1), "loop_var+1");
  loop_var->addIncoming(loop_update, loop_body_tail);

  llvm::Value* loop_var_check =
      builder->CreateICmpSLT(loop_update, arg_nrecords, "loop_var < nrec");
  builder->CreateCondBr(loop_var_check, loop_body, loop_exit);

  // Loop exit
  builder->SetInsertPoint(loop_exit);
  builder->CreateRet(types()->i32_constant(0));
  return Status::OK();
}

/// Return value of a bit in bitMap.
llvm::Value* LLVMGenerator::GetPackedBitValue(llvm::Value* bitmap,
                                              llvm::Value* position) {
  ADD_TRACE("fetch bit at position %T", position);

  llvm::Value* bitmap8 = ir_builder()->CreateBitCast(
      bitmap, types()->ptr_type(types()->i8_type()), "bitMapCast");
  return AddFunctionCall("bitMapGetBit", types()->i1_type(), {bitmap8, position});
}

/// Set the value of a bit in bitMap.
void LLVMGenerator::SetPackedBitValue(llvm::Value* bitmap, llvm::Value* position,
                                      llvm::Value* value) {
  ADD_TRACE("set bit at position %T", position);
  ADD_TRACE("  to value %T ", value);

  llvm::Value* bitmap8 = ir_builder()->CreateBitCast(
      bitmap, types()->ptr_type(types()->i8_type()), "bitMapCast");
  AddFunctionCall("bitMapSetBit", types()->void_type(), {bitmap8, position, value});
}

/// Return value of a bit in validity bitMap (handles null bitmaps too).
llvm::Value* LLVMGenerator::GetPackedValidityBitValue(llvm::Value* bitmap,
                                                      llvm::Value* position) {
  ADD_TRACE("fetch validity bit at position %T", position);

  llvm::Value* bitmap8 = ir_builder()->CreateBitCast(
      bitmap, types()->ptr_type(types()->i8_type()), "bitMapCast");
  return AddFunctionCall("bitMapValidityGetBit", types()->i1_type(), {bitmap8, position});
}

/// Clear the bit in bitMap if value = false.
void LLVMGenerator::ClearPackedBitValueIfFalse(llvm::Value* bitmap, llvm::Value* position,
                                               llvm::Value* value) {
  ADD_TRACE("ClearIfFalse bit at position %T", position);
  ADD_TRACE("   value %T ", value);

  llvm::Value* bitmap8 = ir_builder()->CreateBitCast(
      bitmap, types()->ptr_type(types()->i8_type()), "bitMapCast");
  AddFunctionCall("bitMapClearBitIfFalse", types()->void_type(),
                  {bitmap8, position, value});
}

/// Extract the bitmap addresses, and do an intersection.
void LLVMGenerator::ComputeBitMapsForExpr(const CompiledExpr& compiled_expr,
                                          const EvalBatch& eval_batch,
                                          const SelectionVector* selection_vector) {
  auto validities = compiled_expr.value_validity()->validity_exprs();

  // Extract all the source bitmap addresses.
  BitMapAccumulator accumulator(eval_batch);
  for (auto& validity_dex : validities) {
    validity_dex->Accept(accumulator);
  }

  // Extract the destination bitmap address.
  int out_idx = compiled_expr.output()->validity_idx();
  uint8_t* dst_bitmap = eval_batch.GetBuffer(out_idx);
  // Compute the destination bitmap.
  if (selection_vector == nullptr) {
    accumulator.ComputeResult(dst_bitmap);
  } else {
    /// The output bitmap is an intersection of some input/local bitmaps. However, with a
    /// selection vector, only the bits corresponding to the indices in the selection
    /// vector need to set in the output bitmap. This is done in two steps :
    ///
    /// 1. Do the intersection of input/local bitmaps to generate a temporary bitmap.
    /// 2. copy just the relevant bits from the temporary bitmap to the output bitmap.
    LocalBitMapsHolder bit_map_holder(eval_batch.num_records(), 1);
    uint8_t* temp_bitmap = bit_map_holder.GetLocalBitMap(0);
    accumulator.ComputeResult(temp_bitmap);

    auto num_out_records = selection_vector->GetNumSlots();
    // the memset isn't required, doing it just for valgrind.
    memset(dst_bitmap, 0, arrow::BitUtil::BytesForBits(num_out_records));
    for (auto i = 0; i < num_out_records; ++i) {
      auto bit = arrow::BitUtil::GetBit(temp_bitmap, selection_vector->GetIndex(i));
      arrow::BitUtil::SetBitTo(dst_bitmap, i, bit);
    }
  }
}

llvm::Value* LLVMGenerator::AddFunctionCall(const std::string& full_name,
                                            llvm::Type* ret_type,
                                            const std::vector<llvm::Value*>& args) {
  // find the llvm function.
  llvm::Function* fn = module()->getFunction(full_name);
  DCHECK_NE(fn, nullptr) << "missing function " << full_name;

  if (enable_ir_traces_ && !full_name.compare("printf") &&
      !full_name.compare("printff")) {
    // Trace for debugging
    ADD_TRACE("invoke native fn " + full_name);
  }

  // build a call to the llvm function.
  llvm::Value* value;
  if (ret_type->isVoidTy()) {
    // void functions can't have a name for the call.
    value = ir_builder()->CreateCall(fn, args);
  } else {
    value = ir_builder()->CreateCall(fn, args, full_name);
    DCHECK(value->getType() == ret_type);
  }

  return value;
}

std::shared_ptr<DecimalLValue> LLVMGenerator::BuildDecimalLValue(llvm::Value* value,
                                                                 DataTypePtr arrow_type) {
  // only decimals of size 128-bit supported.
  DCHECK(is_decimal_128(arrow_type));
  auto decimal_type =
      arrow::internal::checked_cast<arrow::DecimalType*>(arrow_type.get());
  return std::make_shared<DecimalLValue>(value, nullptr,
                                         types()->i32_constant(decimal_type->precision()),
                                         types()->i32_constant(decimal_type->scale()));
}

#define ADD_VISITOR_TRACE(...)         \
  if (generator_->enable_ir_traces_) { \
    generator_->AddTrace(__VA_ARGS__); \
  }

// Visitor for generating the code for a decomposed expression.
LLVMGenerator::Visitor::Visitor(LLVMGenerator* generator, llvm::Function* function,
                                llvm::BasicBlock* entry_block, llvm::Value* arg_addrs,
                                llvm::Value* arg_local_bitmaps,
                                std::vector<llvm::Value*> slice_offsets,
                                llvm::Value* arg_context_ptr, llvm::Value* loop_var)
    : generator_(generator),
      function_(function),
      entry_block_(entry_block),
      arg_addrs_(arg_addrs),
      arg_local_bitmaps_(arg_local_bitmaps),
      slice_offsets_(slice_offsets),
      arg_context_ptr_(arg_context_ptr),
      loop_var_(loop_var),
      has_arena_allocs_(false) {
  ADD_VISITOR_TRACE("Iteration %T", loop_var);
}

void LLVMGenerator::Visitor::Visit(const VectorReadFixedLenValueDex& dex) {
  llvm::IRBuilder<>* builder = ir_builder();
  llvm::Value* slot_ref = GetBufferReference(dex.DataIdx(), kBufferTypeData, dex.Field());
  llvm::Value* slot_index = builder->CreateAdd(loop_var_, GetSliceOffset(dex.DataIdx()));
  llvm::Value* slot_value;
  std::shared_ptr<LValue> lvalue;

  switch (dex.FieldType()->id()) {
    case arrow::Type::BOOL:
      slot_value = generator_->GetPackedBitValue(slot_ref, slot_index);
      lvalue = std::make_shared<LValue>(slot_value);
      break;

    case arrow::Type::DECIMAL: {
      auto slot_offset = builder->CreateGEP(slot_ref, slot_index);
      slot_value = builder->CreateLoad(slot_offset, dex.FieldName());
      lvalue = generator_->BuildDecimalLValue(slot_value, dex.FieldType());
      break;
    }

    default: {
      auto slot_offset = builder->CreateGEP(slot_ref, slot_index);
      slot_value = builder->CreateLoad(slot_offset, dex.FieldName());
      lvalue = std::make_shared<LValue>(slot_value);
      break;
    }
  }
  ADD_VISITOR_TRACE("visit fixed-len data vector " + dex.FieldName() + " value %T",
                    slot_value);
  result_ = lvalue;
}

void LLVMGenerator::Visitor::Visit(const VectorReadVarLenValueDex& dex) {
  llvm::IRBuilder<>* builder = ir_builder();
  llvm::Value* slot;

  // compute len from the offsets array.
  llvm::Value* offsets_slot_ref =
      GetBufferReference(dex.OffsetsIdx(), kBufferTypeOffsets, dex.Field());
  llvm::Value* offsets_slot_index =
      builder->CreateAdd(loop_var_, GetSliceOffset(dex.OffsetsIdx()));

  // => offset_start = offsets[loop_var]
  slot = builder->CreateGEP(offsets_slot_ref, offsets_slot_index);
  llvm::Value* offset_start = builder->CreateLoad(slot, "offset_start");

  // => offset_end = offsets[loop_var + 1]
  llvm::Value* offsets_slot_index_next = builder->CreateAdd(
      offsets_slot_index, generator_->types()->i64_constant(1), "loop_var+1");
  slot = builder->CreateGEP(offsets_slot_ref, offsets_slot_index_next);
  llvm::Value* offset_end = builder->CreateLoad(slot, "offset_end");

  // => len_value = offset_end - offset_start
  llvm::Value* len_value =
      builder->CreateSub(offset_end, offset_start, dex.FieldName() + "Len");

  // get the data from the data array, at offset 'offset_start'.
  llvm::Value* data_slot_ref =
      GetBufferReference(dex.DataIdx(), kBufferTypeData, dex.Field());
  llvm::Value* data_value = builder->CreateGEP(data_slot_ref, offset_start);
  ADD_VISITOR_TRACE("visit var-len data vector " + dex.FieldName() + " len %T",
                    len_value);
  result_.reset(new LValue(data_value, len_value));
}

void LLVMGenerator::Visitor::Visit(const VectorReadValidityDex& dex) {
  llvm::IRBuilder<>* builder = ir_builder();
  llvm::Value* slot_ref =
      GetBufferReference(dex.ValidityIdx(), kBufferTypeValidity, dex.Field());
  llvm::Value* slot_index =
      builder->CreateAdd(loop_var_, GetSliceOffset(dex.ValidityIdx()));
  llvm::Value* validity = generator_->GetPackedValidityBitValue(slot_ref, slot_index);

  ADD_VISITOR_TRACE("visit validity vector " + dex.FieldName() + " value %T", validity);
  result_.reset(new LValue(validity));
}

void LLVMGenerator::Visitor::Visit(const LocalBitMapValidityDex& dex) {
  llvm::Value* slot_ref = GetLocalBitMapReference(dex.local_bitmap_idx());
  llvm::Value* validity = generator_->GetPackedBitValue(slot_ref, loop_var_);

  ADD_VISITOR_TRACE(
      "visit local bitmap " + std::to_string(dex.local_bitmap_idx()) + " value %T",
      validity);
  result_.reset(new LValue(validity));
}

void LLVMGenerator::Visitor::Visit(const TrueDex& dex) {
  result_.reset(new LValue(generator_->types()->true_constant()));
}

void LLVMGenerator::Visitor::Visit(const FalseDex& dex) {
  result_.reset(new LValue(generator_->types()->false_constant()));
}

void LLVMGenerator::Visitor::Visit(const LiteralDex& dex) {
  LLVMTypes* types = generator_->types();
  llvm::Value* value = nullptr;
  llvm::Value* len = nullptr;

  switch (dex.type()->id()) {
    case arrow::Type::BOOL:
      value = types->i1_constant(arrow::util::get<bool>(dex.holder()));
      break;

    case arrow::Type::UINT8:
      value = types->i8_constant(arrow::util::get<uint8_t>(dex.holder()));
      break;

    case arrow::Type::UINT16:
      value = types->i16_constant(arrow::util::get<uint16_t>(dex.holder()));
      break;

    case arrow::Type::UINT32:
      value = types->i32_constant(arrow::util::get<uint32_t>(dex.holder()));
      break;

    case arrow::Type::UINT64:
      value = types->i64_constant(arrow::util::get<uint64_t>(dex.holder()));
      break;

    case arrow::Type::INT8:
      value = types->i8_constant(arrow::util::get<int8_t>(dex.holder()));
      break;

    case arrow::Type::INT16:
      value = types->i16_constant(arrow::util::get<int16_t>(dex.holder()));
      break;

    case arrow::Type::FLOAT:
      value = types->float_constant(arrow::util::get<float>(dex.holder()));
      break;

    case arrow::Type::DOUBLE:
      value = types->double_constant(arrow::util::get<double>(dex.holder()));
      break;

    case arrow::Type::STRING:
    case arrow::Type::BINARY: {
      const std::string& str = arrow::util::get<std::string>(dex.holder());

      llvm::Constant* str_int_cast = types->i64_constant((int64_t)str.c_str());
      value = llvm::ConstantExpr::getIntToPtr(str_int_cast, types->i8_ptr_type());
      len = types->i32_constant(static_cast<int32_t>(str.length()));
      break;
    }

    case arrow::Type::INT32:
    case arrow::Type::DATE32:
    case arrow::Type::TIME32:
    case arrow::Type::INTERVAL_MONTHS:
      value = types->i32_constant(arrow::util::get<int32_t>(dex.holder()));
      break;

    case arrow::Type::INT64:
    case arrow::Type::DATE64:
    case arrow::Type::TIME64:
    case arrow::Type::TIMESTAMP:
    case arrow::Type::INTERVAL_DAY_TIME:
      value = types->i64_constant(arrow::util::get<int64_t>(dex.holder()));
      break;

    case arrow::Type::DECIMAL: {
      // build code for struct
      auto scalar = arrow::util::get<DecimalScalar128>(dex.holder());
      // ConstantInt doesn't have a get method that takes int128 or a pair of int64. so,
      // passing the string representation instead.
      auto int128_value =
          llvm::ConstantInt::get(llvm::Type::getInt128Ty(*generator_->context()),
                                 Decimal128(scalar.value()).ToIntegerString(), 10);
      auto type = arrow::decimal(scalar.precision(), scalar.scale());
      auto lvalue = generator_->BuildDecimalLValue(int128_value, type);
      // set it as the l-value and return.
      result_ = lvalue;
      return;
    }

    default:
      DCHECK(0);
  }
  ADD_VISITOR_TRACE("visit Literal %T", value);
  result_.reset(new LValue(value, len));
}

void LLVMGenerator::Visitor::Visit(const NonNullableFuncDex& dex) {
  const std::string& function_name = dex.func_descriptor()->name();
  ADD_VISITOR_TRACE("visit NonNullableFunc base function " + function_name);

  const NativeFunction* native_function = dex.native_function();

  // build the function params (ignore validity).
  auto params = BuildParams(dex.function_holder().get(), dex.args(), false,
                            native_function->NeedsContext());

  auto arrow_return_type = dex.func_descriptor()->return_type();
  if (native_function->CanReturnErrors()) {
    // slow path : if a function can return errors, skip invoking the function
    // unless all of the input args are valid. Otherwise, it can cause spurious errors.

    llvm::IRBuilder<>* builder = ir_builder();
    LLVMTypes* types = generator_->types();
    auto arrow_type_id = arrow_return_type->id();
    auto result_type = types->IRType(arrow_type_id);

    // Build combined validity of the args.
    llvm::Value* is_valid = types->true_constant();
    for (auto& pair : dex.args()) {
      auto arg_validity = BuildCombinedValidity(pair->validity_exprs());
      is_valid = builder->CreateAnd(is_valid, arg_validity, "validityBitAnd");
    }

    // then block
    auto then_lambda = [&] {
      ADD_VISITOR_TRACE("fn " + function_name +
                        " can return errors : all args valid, invoke fn");
      return BuildFunctionCall(native_function, arrow_return_type, &params);
    };

    // else block
    auto else_lambda = [&] {
      ADD_VISITOR_TRACE("fn " + function_name +
                        " can return errors : not all args valid, return dummy value");
      llvm::Value* else_value = types->NullConstant(result_type);
      llvm::Value* else_value_len = nullptr;
      if (arrow::is_binary_like(arrow_type_id)) {
        else_value_len = types->i32_constant(0);
      }
      return std::make_shared<LValue>(else_value, else_value_len);
    };

    result_ = BuildIfElse(is_valid, then_lambda, else_lambda, arrow_return_type);
  } else {
    // fast path : invoke function without computing validities.
    result_ = BuildFunctionCall(native_function, arrow_return_type, &params);
  }
}

void LLVMGenerator::Visitor::Visit(const NullableNeverFuncDex& dex) {
  ADD_VISITOR_TRACE("visit NullableNever base function " + dex.func_descriptor()->name());
  const NativeFunction* native_function = dex.native_function();

  // build function params along with validity.
  auto params = BuildParams(dex.function_holder().get(), dex.args(), true,
                            native_function->NeedsContext());

  auto arrow_return_type = dex.func_descriptor()->return_type();
  result_ = BuildFunctionCall(native_function, arrow_return_type, &params);
}

void LLVMGenerator::Visitor::Visit(const NullableInternalFuncDex& dex) {
  ADD_VISITOR_TRACE("visit NullableInternal base function " +
                    dex.func_descriptor()->name());
  llvm::IRBuilder<>* builder = ir_builder();
  LLVMTypes* types = generator_->types();

  const NativeFunction* native_function = dex.native_function();

  // build function params along with validity.
  auto params = BuildParams(dex.function_holder().get(), dex.args(), true,
                            native_function->NeedsContext());

  // add an extra arg for validity (allocated on stack).
  llvm::AllocaInst* result_valid_ptr =
      new llvm::AllocaInst(types->i8_type(), 0, "result_valid", entry_block_);
  params.push_back(result_valid_ptr);

  auto arrow_return_type = dex.func_descriptor()->return_type();
  result_ = BuildFunctionCall(native_function, arrow_return_type, &params);

  // load the result validity and truncate to i1.
  llvm::Value* result_valid_i8 = builder->CreateLoad(result_valid_ptr);
  llvm::Value* result_valid = builder->CreateTrunc(result_valid_i8, types->i1_type());

  // set validity bit in the local bitmap.
  ClearLocalBitMapIfNotValid(dex.local_bitmap_idx(), result_valid);
}

void LLVMGenerator::Visitor::Visit(const IfDex& dex) {
  ADD_VISITOR_TRACE("visit IfExpression");
  llvm::IRBuilder<>* builder = ir_builder();

  // Evaluate condition.
  LValuePtr if_condition = BuildValueAndValidity(dex.condition_vv());

  // Check if the result is valid, and there is match.
  llvm::Value* validAndMatched =
      builder->CreateAnd(if_condition->data(), if_condition->validity(), "validAndMatch");

  // then block
  auto then_lambda = [&] {
    ADD_VISITOR_TRACE("branch to then block");
    LValuePtr then_lvalue = BuildValueAndValidity(dex.then_vv());
    ClearLocalBitMapIfNotValid(dex.local_bitmap_idx(), then_lvalue->validity());
    ADD_VISITOR_TRACE("IfExpression result validity %T in matching then",
                      then_lvalue->validity());
    return then_lvalue;
  };

  // else block
  auto else_lambda = [&] {
    LValuePtr else_lvalue;
    if (dex.is_terminal_else()) {
      ADD_VISITOR_TRACE("branch to terminal else block");

      else_lvalue = BuildValueAndValidity(dex.else_vv());
      // update the local bitmap with the validity.
      ClearLocalBitMapIfNotValid(dex.local_bitmap_idx(), else_lvalue->validity());
      ADD_VISITOR_TRACE("IfExpression result validity %T in terminal else",
                        else_lvalue->validity());
    } else {
      ADD_VISITOR_TRACE("branch to non-terminal else block");

      // this is a non-terminal else. let the child (nested if/else) handle validity.
      auto value_expr = dex.else_vv().value_expr();
      value_expr->Accept(*this);
      else_lvalue = result();
    }
    return else_lvalue;
  };

  // build the if-else condition.
  result_ = BuildIfElse(validAndMatched, then_lambda, else_lambda, dex.result_type());
  if (arrow::is_binary_like(dex.result_type()->id())) {
    ADD_VISITOR_TRACE("IfElse result length %T", result_->length());
  }
  ADD_VISITOR_TRACE("IfElse result value %T", result_->data());
}

// Boolean AND
// if any arg is valid and false,
//   short-circuit and return FALSE (value=false, valid=true)
// else if all args are valid and true
//   return TRUE (value=true, valid=true)
// else
//   return NULL (value=true, valid=false)

void LLVMGenerator::Visitor::Visit(const BooleanAndDex& dex) {
  ADD_VISITOR_TRACE("visit BooleanAndExpression");
  llvm::IRBuilder<>* builder = ir_builder();
  LLVMTypes* types = generator_->types();
  llvm::LLVMContext* context = generator_->context();

  // Create blocks for short-circuit.
  llvm::BasicBlock* short_circuit_bb =
      llvm::BasicBlock::Create(*context, "short_circuit", function_);
  llvm::BasicBlock* non_short_circuit_bb =
      llvm::BasicBlock::Create(*context, "non_short_circuit", function_);
  llvm::BasicBlock* merge_bb = llvm::BasicBlock::Create(*context, "merge", function_);

  llvm::Value* all_exprs_valid = types->true_constant();
  for (auto& pair : dex.args()) {
    LValuePtr current = BuildValueAndValidity(*pair);

    ADD_VISITOR_TRACE("BooleanAndExpression arg value %T", current->data());
    ADD_VISITOR_TRACE("BooleanAndExpression arg validity %T", current->validity());

    // short-circuit if valid and false
    llvm::Value* is_false = builder->CreateNot(current->data());
    llvm::Value* valid_and_false =
        builder->CreateAnd(is_false, current->validity(), "valid_and_false");

    llvm::BasicBlock* else_bb = llvm::BasicBlock::Create(*context, "else", function_);
    builder->CreateCondBr(valid_and_false, short_circuit_bb, else_bb);

    // Emit the else block.
    builder->SetInsertPoint(else_bb);
    // remember if any nulls were encountered.
    all_exprs_valid =
        builder->CreateAnd(all_exprs_valid, current->validity(), "validityBitAnd");
    // continue to evaluate the next pair in list.
  }
  builder->CreateBr(non_short_circuit_bb);

  // Short-circuit case (at least one of the expressions is valid and false).
  // No need to set validity bit (valid by default).
  builder->SetInsertPoint(short_circuit_bb);
  ADD_VISITOR_TRACE("BooleanAndExpression result value false");
  ADD_VISITOR_TRACE("BooleanAndExpression result validity true");
  builder->CreateBr(merge_bb);

  // non short-circuit case (All expressions are either true or null).
  // result valid if all of the exprs are non-null.
  builder->SetInsertPoint(non_short_circuit_bb);
  ClearLocalBitMapIfNotValid(dex.local_bitmap_idx(), all_exprs_valid);
  ADD_VISITOR_TRACE("BooleanAndExpression result value true");
  ADD_VISITOR_TRACE("BooleanAndExpression result validity %T", all_exprs_valid);
  builder->CreateBr(merge_bb);

  builder->SetInsertPoint(merge_bb);
  llvm::PHINode* result_value = builder->CreatePHI(types->i1_type(), 2, "res_value");
  result_value->addIncoming(types->false_constant(), short_circuit_bb);
  result_value->addIncoming(types->true_constant(), non_short_circuit_bb);
  result_.reset(new LValue(result_value));
}

// Boolean OR
// if any arg is valid and true,
//   short-circuit and return TRUE (value=true, valid=true)
// else if all args are valid and false
//   return FALSE (value=false, valid=true)
// else
//   return NULL (value=false, valid=false)

void LLVMGenerator::Visitor::Visit(const BooleanOrDex& dex) {
  ADD_VISITOR_TRACE("visit BooleanOrExpression");
  llvm::IRBuilder<>* builder = ir_builder();
  LLVMTypes* types = generator_->types();
  llvm::LLVMContext* context = generator_->context();

  // Create blocks for short-circuit.
  llvm::BasicBlock* short_circuit_bb =
      llvm::BasicBlock::Create(*context, "short_circuit", function_);
  llvm::BasicBlock* non_short_circuit_bb =
      llvm::BasicBlock::Create(*context, "non_short_circuit", function_);
  llvm::BasicBlock* merge_bb = llvm::BasicBlock::Create(*context, "merge", function_);

  llvm::Value* all_exprs_valid = types->true_constant();
  for (auto& pair : dex.args()) {
    LValuePtr current = BuildValueAndValidity(*pair);

    ADD_VISITOR_TRACE("BooleanOrExpression arg value %T", current->data());
    ADD_VISITOR_TRACE("BooleanOrExpression arg validity %T", current->validity());

    // short-circuit if valid and true.
    llvm::Value* valid_and_true =
        builder->CreateAnd(current->data(), current->validity(), "valid_and_true");

    llvm::BasicBlock* else_bb = llvm::BasicBlock::Create(*context, "else", function_);
    builder->CreateCondBr(valid_and_true, short_circuit_bb, else_bb);

    // Emit the else block.
    builder->SetInsertPoint(else_bb);
    // remember if any nulls were encountered.
    all_exprs_valid =
        builder->CreateAnd(all_exprs_valid, current->validity(), "validityBitAnd");
    // continue to evaluate the next pair in list.
  }
  builder->CreateBr(non_short_circuit_bb);

  // Short-circuit case (at least one of the expressions is valid and true).
  // No need to set validity bit (valid by default).
  builder->SetInsertPoint(short_circuit_bb);
  ADD_VISITOR_TRACE("BooleanOrExpression result value true");
  ADD_VISITOR_TRACE("BooleanOrExpression result validity true");
  builder->CreateBr(merge_bb);

  // non short-circuit case (All expressions are either false or null).
  // result valid if all of the exprs are non-null.
  builder->SetInsertPoint(non_short_circuit_bb);
  ClearLocalBitMapIfNotValid(dex.local_bitmap_idx(), all_exprs_valid);
  ADD_VISITOR_TRACE("BooleanOrExpression result value false");
  ADD_VISITOR_TRACE("BooleanOrExpression result validity %T", all_exprs_valid);
  builder->CreateBr(merge_bb);

  builder->SetInsertPoint(merge_bb);
  llvm::PHINode* result_value = builder->CreatePHI(types->i1_type(), 2, "res_value");
  result_value->addIncoming(types->true_constant(), short_circuit_bb);
  result_value->addIncoming(types->false_constant(), non_short_circuit_bb);
  result_.reset(new LValue(result_value));
}

template <typename Type>
void LLVMGenerator::Visitor::VisitInExpression(const InExprDexBase<Type>& dex) {
  ADD_VISITOR_TRACE("visit In Expression");
  LLVMTypes* types = generator_->types();
  std::vector<llvm::Value*> params;

  const InExprDex<Type>& dex_instance = dynamic_cast<const InExprDex<Type>&>(dex);
  /* add the holder at the beginning */
  llvm::Constant* ptr_int_cast =
      types->i64_constant((int64_t)(dex_instance.in_holder().get()));
  params.push_back(ptr_int_cast);

  /* eval expr result */
  for (auto& pair : dex.args()) {
    DexPtr value_expr = pair->value_expr();
    value_expr->Accept(*this);
    LValue& result_ref = *result();
    params.push_back(result_ref.data());

    /* length if the result is a string */
    if (result_ref.length() != nullptr) {
      params.push_back(result_ref.length());
    }

    /* push the validity of eval expr result */
    llvm::Value* validity_expr = BuildCombinedValidity(pair->validity_exprs());
    params.push_back(validity_expr);
  }

  llvm::Type* ret_type = types->IRType(arrow::Type::type::BOOL);

  llvm::Value* value;

  value = generator_->AddFunctionCall(dex.runtime_function(), ret_type, params);

  result_.reset(new LValue(value));
}

template <>
void LLVMGenerator::Visitor::VisitInExpression<gandiva::DecimalScalar128>(
    const InExprDexBase<gandiva::DecimalScalar128>& dex) {
  ADD_VISITOR_TRACE("visit In Expression");
  LLVMTypes* types = generator_->types();
  std::vector<llvm::Value*> params;
  DecimalIR decimalIR(generator_->engine_.get());

  const InExprDex<gandiva::DecimalScalar128>& dex_instance =
      dynamic_cast<const InExprDex<gandiva::DecimalScalar128>&>(dex);
  /* add the holder at the beginning */
  llvm::Constant* ptr_int_cast =
      types->i64_constant((int64_t)(dex_instance.in_holder().get()));
  params.push_back(ptr_int_cast);

  /* eval expr result */
  for (auto& pair : dex.args()) {
    DexPtr value_expr = pair->value_expr();
    value_expr->Accept(*this);
    LValue& result_ref = *result();
    params.push_back(result_ref.data());

    llvm::Constant* precision = types->i32_constant(dex.get_precision());
    llvm::Constant* scale = types->i32_constant(dex.get_scale());
    params.push_back(precision);
    params.push_back(scale);

    /* push the validity of eval expr result */
    llvm::Value* validity_expr = BuildCombinedValidity(pair->validity_exprs());
    params.push_back(validity_expr);
  }

  llvm::Type* ret_type = types->IRType(arrow::Type::type::BOOL);

  llvm::Value* value;

  value = decimalIR.CallDecimalFunction(dex.runtime_function(), ret_type, params);

  result_.reset(new LValue(value));
}

void LLVMGenerator::Visitor::Visit(const InExprDexBase<int32_t>& dex) {
  VisitInExpression<int32_t>(dex);
}

void LLVMGenerator::Visitor::Visit(const InExprDexBase<int64_t>& dex) {
  VisitInExpression<int64_t>(dex);
}

void LLVMGenerator::Visitor::Visit(const InExprDexBase<float>& dex) {
  VisitInExpression<float>(dex);
}
void LLVMGenerator::Visitor::Visit(const InExprDexBase<double>& dex) {
  VisitInExpression<double>(dex);
}

void LLVMGenerator::Visitor::Visit(const InExprDexBase<gandiva::DecimalScalar128>& dex) {
  VisitInExpression<gandiva::DecimalScalar128>(dex);
}

void LLVMGenerator::Visitor::Visit(const InExprDexBase<std::string>& dex) {
  VisitInExpression<std::string>(dex);
}

LValuePtr LLVMGenerator::Visitor::BuildIfElse(llvm::Value* condition,
                                              std::function<LValuePtr()> then_func,
                                              std::function<LValuePtr()> else_func,
                                              DataTypePtr result_type) {
  llvm::IRBuilder<>* builder = ir_builder();
  llvm::LLVMContext* context = generator_->context();
  LLVMTypes* types = generator_->types();

  // Create blocks for the then, else and merge cases.
  llvm::BasicBlock* then_bb = llvm::BasicBlock::Create(*context, "then", function_);
  llvm::BasicBlock* else_bb = llvm::BasicBlock::Create(*context, "else", function_);
  llvm::BasicBlock* merge_bb = llvm::BasicBlock::Create(*context, "merge", function_);

  builder->CreateCondBr(condition, then_bb, else_bb);

  // Emit the then block.
  builder->SetInsertPoint(then_bb);
  LValuePtr then_lvalue = then_func();
  builder->CreateBr(merge_bb);

  // refresh then_bb for phi (could have changed due to code generation of then_vv).
  then_bb = builder->GetInsertBlock();

  // Emit the else block.
  builder->SetInsertPoint(else_bb);
  LValuePtr else_lvalue = else_func();
  builder->CreateBr(merge_bb);

  // refresh else_bb for phi (could have changed due to code generation of else_vv).
  else_bb = builder->GetInsertBlock();

  // Emit the merge block.
  builder->SetInsertPoint(merge_bb);
  auto llvm_type = types->IRType(result_type->id());
  llvm::PHINode* result_value = builder->CreatePHI(llvm_type, 2, "res_value");
  result_value->addIncoming(then_lvalue->data(), then_bb);
  result_value->addIncoming(else_lvalue->data(), else_bb);

  LValuePtr ret;
  switch (result_type->id()) {
    case arrow::Type::STRING:
    case arrow::Type::BINARY: {
      llvm::PHINode* result_length;
      result_length = builder->CreatePHI(types->i32_type(), 2, "res_length");
      result_length->addIncoming(then_lvalue->length(), then_bb);
      result_length->addIncoming(else_lvalue->length(), else_bb);
      ret = std::make_shared<LValue>(result_value, result_length);
      break;
    }

    case arrow::Type::DECIMAL:
      ret = generator_->BuildDecimalLValue(result_value, result_type);
      break;

    default:
      ret = std::make_shared<LValue>(result_value);
      break;
  }
  return ret;
}

LValuePtr LLVMGenerator::Visitor::BuildValueAndValidity(const ValueValidityPair& pair) {
  // generate code for value
  auto value_expr = pair.value_expr();
  value_expr->Accept(*this);
  auto value = result()->data();
  auto length = result()->length();

  // generate code for validity
  auto validity = BuildCombinedValidity(pair.validity_exprs());

  return std::make_shared<LValue>(value, length, validity);
}

LValuePtr LLVMGenerator::Visitor::BuildFunctionCall(const NativeFunction* func,
                                                    DataTypePtr arrow_return_type,
                                                    std::vector<llvm::Value*>* params) {
  auto types = generator_->types();
  auto arrow_return_type_id = arrow_return_type->id();
  auto llvm_return_type = types->IRType(arrow_return_type_id);
  DecimalIR decimalIR(generator_->engine_.get());

  if (arrow_return_type_id == arrow::Type::DECIMAL) {
    // For decimal fns, the output precision/scale are passed along as parameters.
    //
    // convert from this :
    //     out = add_decimal(v1, p1, s1, v2, p2, s2)
    // to:
    //     out = add_decimal(v1, p1, s1, v2, p2, s2, out_p, out_s)

    // Append the out_precision and out_scale
    auto ret_lvalue = generator_->BuildDecimalLValue(nullptr, arrow_return_type);
    params->push_back(ret_lvalue->precision());
    params->push_back(ret_lvalue->scale());

    // Make the function call
    auto out = decimalIR.CallDecimalFunction(func->pc_name(), llvm_return_type, *params);
    ret_lvalue->set_data(out);
    return std::move(ret_lvalue);
  } else {
    bool isDecimalFunction = false;
    for (auto& arg : *params) {
      if (arg->getType() == types->i128_type()) {
        isDecimalFunction = true;
      }
    }
    // add extra arg for return length for variable len return types (allocated on stack).
    llvm::AllocaInst* result_len_ptr = nullptr;
    if (arrow::is_binary_like(arrow_return_type_id)) {
      result_len_ptr = new llvm::AllocaInst(generator_->types()->i32_type(), 0,
                                            "result_len", entry_block_);
      params->push_back(result_len_ptr);
      has_arena_allocs_ = true;
    }

    // Make the function call
    llvm::IRBuilder<>* builder = ir_builder();
    auto value =
        isDecimalFunction
            ? decimalIR.CallDecimalFunction(func->pc_name(), llvm_return_type, *params)
            : generator_->AddFunctionCall(func->pc_name(), llvm_return_type, *params);
    auto value_len =
        (result_len_ptr == nullptr) ? nullptr : builder->CreateLoad(result_len_ptr);
    return std::make_shared<LValue>(value, value_len);
  }
}

std::vector<llvm::Value*> LLVMGenerator::Visitor::BuildParams(
    FunctionHolder* holder, const ValueValidityPairVector& args, bool with_validity,
    bool with_context) {
  LLVMTypes* types = generator_->types();
  std::vector<llvm::Value*> params;

  // add context if required.
  if (with_context) {
    params.push_back(arg_context_ptr_);
  }

  // if the function has holder, add the holder pointer.
  if (holder != nullptr) {
    auto ptr = types->i64_constant((int64_t)holder);
    params.push_back(ptr);
  }

  // build the function params, along with the validities.
  for (auto& pair : args) {
    // build value.
    DexPtr value_expr = pair->value_expr();
    value_expr->Accept(*this);
    LValue& result_ref = *result();

    // append all the parameters corresponding to this LValue.
    result_ref.AppendFunctionParams(&params);

    // build validity.
    if (with_validity) {
      llvm::Value* validity_expr = BuildCombinedValidity(pair->validity_exprs());
      params.push_back(validity_expr);
    }
  }

  return params;
}

// Bitwise-AND of a vector of bits to get the combined validity.
llvm::Value* LLVMGenerator::Visitor::BuildCombinedValidity(const DexVector& validities) {
  llvm::IRBuilder<>* builder = ir_builder();
  LLVMTypes* types = generator_->types();

  llvm::Value* isValid = types->true_constant();
  for (auto& dex : validities) {
    dex->Accept(*this);
    isValid = builder->CreateAnd(isValid, result()->data(), "validityBitAnd");
  }
  ADD_VISITOR_TRACE("combined validity is %T", isValid);
  return isValid;
}

llvm::Value* LLVMGenerator::Visitor::GetBufferReference(int idx, BufferType buffer_type,
                                                        FieldPtr field) {
  llvm::IRBuilder<>* builder = ir_builder();

  // Switch to the entry block to create a reference.
  llvm::BasicBlock* saved_block = builder->GetInsertBlock();
  builder->SetInsertPoint(entry_block_);

  llvm::Value* slot_ref = nullptr;
  switch (buffer_type) {
    case kBufferTypeValidity:
      slot_ref = generator_->GetValidityReference(arg_addrs_, idx, field);
      break;

    case kBufferTypeData:
      slot_ref = generator_->GetDataReference(arg_addrs_, idx, field);
      break;

    case kBufferTypeOffsets:
      slot_ref = generator_->GetOffsetsReference(arg_addrs_, idx, field);
      break;
  }

  // Revert to the saved block.
  builder->SetInsertPoint(saved_block);
  return slot_ref;
}

llvm::Value* LLVMGenerator::Visitor::GetSliceOffset(int idx) {
  return slice_offsets_[idx];
}

llvm::Value* LLVMGenerator::Visitor::GetLocalBitMapReference(int idx) {
  llvm::IRBuilder<>* builder = ir_builder();

  // Switch to the entry block to create a reference.
  llvm::BasicBlock* saved_block = builder->GetInsertBlock();
  builder->SetInsertPoint(entry_block_);

  llvm::Value* slot_ref = generator_->GetLocalBitMapReference(arg_local_bitmaps_, idx);

  // Revert to the saved block.
  builder->SetInsertPoint(saved_block);
  return slot_ref;
}

/// The local bitmap is pre-filled with 1s. Clear only if invalid.
void LLVMGenerator::Visitor::ClearLocalBitMapIfNotValid(int local_bitmap_idx,
                                                        llvm::Value* is_valid) {
  llvm::Value* slot_ref = GetLocalBitMapReference(local_bitmap_idx);
  generator_->ClearPackedBitValueIfFalse(slot_ref, loop_var_, is_valid);
}

// Hooks for tracing/printfs.
//
// replace %T with the type-specific format specifier.
// For some reason, float/double literals are getting lost when printing with the generic
// printf. so, use a wrapper instead.
std::string LLVMGenerator::ReplaceFormatInTrace(const std::string& in_msg,
                                                llvm::Value* value,
                                                std::string* print_fn) {
  std::string msg = in_msg;
  std::size_t pos = msg.find("%T");
  if (pos == std::string::npos) {
    DCHECK(0);
    return msg;
  }

  llvm::Type* type = value->getType();
  const char* fmt = "";
  if (type->isIntegerTy(1) || type->isIntegerTy(8) || type->isIntegerTy(16) ||
      type->isIntegerTy(32)) {
    fmt = "%d";
  } else if (type->isIntegerTy(64)) {
    // bigint
    fmt = "%lld";
  } else if (type->isFloatTy()) {
    // float
    fmt = "%f";
    *print_fn = "print_float";
  } else if (type->isDoubleTy()) {
    // float
    fmt = "%lf";
    *print_fn = "print_double";
  } else if (type->isPointerTy()) {
    // string
    fmt = "%s";
  } else {
    DCHECK(0);
  }
  msg.replace(pos, 2, fmt);
  return msg;
}

void LLVMGenerator::AddTrace(const std::string& msg, llvm::Value* value) {
  if (!enable_ir_traces_) {
    return;
  }

  std::string dmsg = "IR_TRACE:: " + msg + "\n";
  std::string print_fn_name = "printf";
  if (value != nullptr) {
    dmsg = ReplaceFormatInTrace(dmsg, value, &print_fn_name);
  }
  trace_strings_.push_back(dmsg);

  // cast this to an llvm pointer.
  const char* str = trace_strings_.back().c_str();
  llvm::Constant* str_int_cast = types()->i64_constant((int64_t)str);
  llvm::Constant* str_ptr_cast =
      llvm::ConstantExpr::getIntToPtr(str_int_cast, types()->i8_ptr_type());

  std::vector<llvm::Value*> args;
  args.push_back(str_ptr_cast);
  if (value != nullptr) {
    args.push_back(value);
  }
  AddFunctionCall(print_fn_name, types()->i32_type(), args);
}

}  // namespace gandiva<|MERGE_RESOLUTION|>--- conflicted
+++ resolved
@@ -53,13 +53,6 @@
 
 std::shared_ptr<Cache<BaseCacheKey, std::shared_ptr<llvm::MemoryBuffer>>>
 LLVMGenerator::GetCache() {
-<<<<<<< HEAD
-  static std::unique_ptr<Cache<BaseCacheKey, std::shared_ptr<llvm::MemoryBuffer>>>
-      cache_unique =
-          std::make_unique<Cache<BaseCacheKey, std::shared_ptr<llvm::MemoryBuffer>>>();
-  static std::shared_ptr<Cache<BaseCacheKey, std::shared_ptr<llvm::MemoryBuffer>>>
-      shared_cache = std::move(cache_unique);
-=======
   static Cache<BaseCacheKey, std::shared_ptr<llvm::MemoryBuffer>> cache;
   //  static std::unique_ptr<Cache<BaseCacheKey, std::shared_ptr<llvm::MemoryBuffer>>>
   //      cache_unique = std::make_unique<Cache<BaseCacheKey,
@@ -71,7 +64,6 @@
   static std::shared_ptr<Cache<BaseCacheKey, std::shared_ptr<llvm::MemoryBuffer>>>
       shared_cache =
           std::make_shared<Cache<BaseCacheKey, std::shared_ptr<llvm::MemoryBuffer>>>();
->>>>>>> c6ed3519
 
   return shared_cache;
 }

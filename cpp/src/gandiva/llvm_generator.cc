// Licensed to the Apache Software Foundation (ASF) under one
// or more contributor license agreements.  See the NOTICE file
// distributed with this work for additional information
// regarding copyright ownership.  The ASF licenses this file
// to you under the Apache License, Version 2.0 (the
// "License"); you may not use this file except in compliance
// with the License.  You may obtain a copy of the License at
//
//   http://www.apache.org/licenses/LICENSE-2.0
//
// Unless required by applicable law or agreed to in writing,
// software distributed under the License is distributed on an
// "AS IS" BASIS, WITHOUT WARRANTIES OR CONDITIONS OF ANY
// KIND, either express or implied.  See the License for the
// specific language governing permissions and limitations
// under the License.

#include "gandiva/llvm_generator.h"

#include <fstream>
#include <iostream>
#include <sstream>
#include <string>
#include <utility>
#include <vector>

#include "gandiva/gandiva_object_cache.h"
#include "gandiva/bitmap_accumulator.h"
#include "gandiva/decimal_ir.h"
#include "gandiva/dex.h"
#include "gandiva/expr_decomposer.h"
#include "gandiva/expression.h"
#include "gandiva/gandiva_object_cache.h"
#include "gandiva/lvalue.h"

namespace gandiva {

#define ADD_TRACE(...)     \
  if (enable_ir_traces_) { \
    AddTrace(__VA_ARGS__); \
  }

LLVMGenerator::LLVMGenerator() : enable_ir_traces_(false) {}

Status LLVMGenerator::Make(std::shared_ptr<Configuration> config,
                           std::unique_ptr<LLVMGenerator>* llvm_generator) {
  std::unique_ptr<LLVMGenerator> llvmgen_obj(new LLVMGenerator());

  ARROW_RETURN_NOT_OK(Engine::Make(config, &(llvmgen_obj->engine_)));
  *llvm_generator = std::move(llvmgen_obj);

  return Status::OK();
}

<<<<<<< HEAD
std::shared_ptr<Cache<BaseCacheKey, std::shared_ptr<llvm::MemoryBuffer>>> LLVMGenerator::GetCache() {
  static std::unique_ptr<Cache<BaseCacheKey, std::shared_ptr<llvm::MemoryBuffer>>> cache_unique =
                                                                                       std::make_unique<Cache<BaseCacheKey, std::shared_ptr<llvm::MemoryBuffer>>>();
  static std::shared_ptr<Cache<BaseCacheKey, std::shared_ptr<llvm::MemoryBuffer>>> shared_cache =
                                                                                       std::move(cache_unique);
=======
std::shared_ptr<Cache<BaseCacheKey, std::shared_ptr<llvm::MemoryBuffer>>>
LLVMGenerator::GetCache() {
  static Cache<BaseCacheKey, std::shared_ptr<llvm::MemoryBuffer>> cache;
  //  static std::unique_ptr<Cache<BaseCacheKey, std::shared_ptr<llvm::MemoryBuffer>>>
  //      cache_unique = std::make_unique<Cache<BaseCacheKey,
  //      std::shared_ptr<llvm::MemoryBuffer>>>();

  //  static std::shared_ptr<Cache<BaseCacheKey, std::shared_ptr<llvm::MemoryBuffer>>>
  //      shared_cache = std::move(cache_unique);

  static std::shared_ptr<Cache<BaseCacheKey, std::shared_ptr<llvm::MemoryBuffer>>>
      shared_cache =
          std::make_shared<Cache<BaseCacheKey, std::shared_ptr<llvm::MemoryBuffer>>>();
>>>>>>> 3fa6594c

  return shared_cache;
}

Status LLVMGenerator::Add(const ExpressionPtr expr, const FieldDescriptorPtr output) {
  int idx = static_cast<int>(compiled_exprs_.size());
  // decompose the expression to separate out value and validities.
  ExprDecomposer decomposer(function_registry_, annotator_);
  ValueValidityPairPtr value_validity;
  ARROW_RETURN_NOT_OK(decomposer.Decompose(*expr->root(), &value_validity));
  // Generate the IR function for the decomposed expression.
  std::unique_ptr<CompiledExpr> compiled_expr(new CompiledExpr(value_validity, output));
  llvm::Function* ir_function = nullptr;
  ARROW_RETURN_NOT_OK(CodeGenExprValue(value_validity->value_expr(),
                                       annotator_.buffer_count(), output, idx,
                                       &ir_function, selection_vector_mode_));
  compiled_expr->SetIRFunction(selection_vector_mode_, ir_function);

  compiled_exprs_.push_back(std::move(compiled_expr));
  return Status::OK();
}

/// Build and optimise module for projection expression.
Status LLVMGenerator::Build(const ExpressionVector& exprs, SelectionVector::Mode mode) {
  selection_vector_mode_ = mode;
  for (auto& expr : exprs) {
    auto output = annotator_.AddOutputFieldDescriptor(expr->result());
    ARROW_RETURN_NOT_OK(Add(expr, output));
  }

  // Compile and inject into the process' memory the generated function.
  ARROW_RETURN_NOT_OK(engine_->FinalizeModule());

  // setup the jit functions for each expression.
  for (auto& compiled_expr : compiled_exprs_) {
    auto ir_fn = compiled_expr->GetIRFunction(mode);
    auto jit_fn = reinterpret_cast<EvalFunc>(engine_->CompiledFunction(ir_fn));
    compiled_expr->SetJITFunction(selection_vector_mode_, jit_fn);
  }

  return Status::OK();
}

/// Execute the compiled module against the provided vectors.
Status LLVMGenerator::Execute(const arrow::RecordBatch& record_batch,
                              const ArrayDataVector& output_vector) {
  return Execute(record_batch, nullptr, output_vector);
}

/// Execute the compiled module against the provided vectors based on the type of
/// selection vector.
Status LLVMGenerator::Execute(const arrow::RecordBatch& record_batch,
                              const SelectionVector* selection_vector,
                              const ArrayDataVector& output_vector) {
  DCHECK_GT(record_batch.num_rows(), 0);

  auto eval_batch = annotator_.PrepareEvalBatch(record_batch, output_vector);
  DCHECK_GT(eval_batch->GetNumBuffers(), 0);

  auto mode = SelectionVector::MODE_NONE;
  if (selection_vector != nullptr) {
    mode = selection_vector->GetMode();
  }
  if (mode != selection_vector_mode_) {
    return Status::Invalid("llvm expression built for selection vector mode ",
                           selection_vector_mode_, " received vector with mode ", mode);
  }

  for (auto& compiled_expr : compiled_exprs_) {
    // generate data/offset vectors.
    const uint8_t* selection_buffer = nullptr;
    auto num_output_rows = record_batch.num_rows();
    if (selection_vector != nullptr) {
      selection_buffer = selection_vector->GetBuffer().data();
      num_output_rows = selection_vector->GetNumSlots();
    }

    EvalFunc jit_function = compiled_expr->GetJITFunction(mode);
    jit_function(eval_batch->GetBufferArray(), eval_batch->GetBufferOffsetArray(),
                 eval_batch->GetLocalBitMapArray(), selection_buffer,
                 (int64_t)eval_batch->GetExecutionContext(), num_output_rows);

    // check for execution errors
    ARROW_RETURN_IF(
        eval_batch->GetExecutionContext()->has_error(),
        Status::ExecutionError(eval_batch->GetExecutionContext()->get_error()));

    // generate validity vectors.
    ComputeBitMapsForExpr(*compiled_expr, *eval_batch, selection_vector);
  }

  return Status::OK();
}

llvm::Value* LLVMGenerator::LoadVectorAtIndex(llvm::Value* arg_addrs, int idx,
                                              const std::string& name) {
  auto* idx_val = types()->i32_constant(idx);
  auto* offset = ir_builder()->CreateGEP(arg_addrs, idx_val, name + "_mem_addr");
  return ir_builder()->CreateLoad(offset, name + "_mem");
}

/// Get reference to validity array at specified index in the args list.
llvm::Value* LLVMGenerator::GetValidityReference(llvm::Value* arg_addrs, int idx,
                                                 FieldPtr field) {
  const std::string& name = field->name();
  llvm::Value* load = LoadVectorAtIndex(arg_addrs, idx, name);
  return ir_builder()->CreateIntToPtr(load, types()->i64_ptr_type(), name + "_varray");
}

/// Get reference to data array at specified index in the args list.
llvm::Value* LLVMGenerator::GetDataBufferPtrReference(llvm::Value* arg_addrs, int idx,
                                                      FieldPtr field) {
  const std::string& name = field->name();
  llvm::Value* load = LoadVectorAtIndex(arg_addrs, idx, name);
  return ir_builder()->CreateIntToPtr(load, types()->i8_ptr_type(), name + "_buf_ptr");
}

/// Get reference to data array at specified index in the args list.
llvm::Value* LLVMGenerator::GetDataReference(llvm::Value* arg_addrs, int idx,
                                             FieldPtr field) {
  const std::string& name = field->name();
  llvm::Value* load = LoadVectorAtIndex(arg_addrs, idx, name);
  llvm::Type* base_type = types()->DataVecType(field->type());
  llvm::Value* ret;
  if (base_type->isPointerTy()) {
    ret = ir_builder()->CreateIntToPtr(load, base_type, name + "_darray");
  } else {
    llvm::Type* pointer_type = types()->ptr_type(base_type);
    ret = ir_builder()->CreateIntToPtr(load, pointer_type, name + "_darray");
  }
  return ret;
}

/// Get reference to offsets array at specified index in the args list.
llvm::Value* LLVMGenerator::GetOffsetsReference(llvm::Value* arg_addrs, int idx,
                                                FieldPtr field) {
  const std::string& name = field->name();
  llvm::Value* load = LoadVectorAtIndex(arg_addrs, idx, name);
  return ir_builder()->CreateIntToPtr(load, types()->i32_ptr_type(), name + "_oarray");
}

/// Get reference to local bitmap array at specified index in the args list.
llvm::Value* LLVMGenerator::GetLocalBitMapReference(llvm::Value* arg_bitmaps, int idx) {
  llvm::Value* load = LoadVectorAtIndex(arg_bitmaps, idx, "");
  return ir_builder()->CreateIntToPtr(load, types()->i64_ptr_type(),
                                      std::to_string(idx) + "_lbmap");
}

/// \brief Generate code for one expression.

// Sample IR code for "c1:int + c2:int"
//
// The C-code equivalent is :
// ------------------------------
// int expr_0(int64_t *addrs, int64_t *local_bitmaps,
//            int64_t execution_context_ptr, int64_t nrecords) {
//   int *outVec = (int *) addrs[5];
//   int *c0Vec = (int *) addrs[1];
//   int *c1Vec = (int *) addrs[3];
//   for (int loop_var = 0; loop_var < nrecords; ++loop_var) {
//     int c0 = c0Vec[loop_var];
//     int c1 = c1Vec[loop_var];
//     int out = c0 + c1;
//     outVec[loop_var] = out;
//   }
// }
//
// IR Code
// --------
//
// define i32 @expr_0(i64* %args, i64* %local_bitmaps, i64 %execution_context_ptr, , i64
// %nrecords) { entry:
//   %outmemAddr = getelementptr i64, i64* %args, i32 5
//   %outmem = load i64, i64* %outmemAddr
//   %outVec = inttoptr i64 %outmem to i32*
//   %c0memAddr = getelementptr i64, i64* %args, i32 1
//   %c0mem = load i64, i64* %c0memAddr
//   %c0Vec = inttoptr i64 %c0mem to i32*
//   %c1memAddr = getelementptr i64, i64* %args, i32 3
//   %c1mem = load i64, i64* %c1memAddr
//   %c1Vec = inttoptr i64 %c1mem to i32*
//   br label %loop
// loop:                                             ; preds = %loop, %entry
//   %loop_var = phi i64 [ 0, %entry ], [ %"loop_var+1", %loop ]
//   %"loop_var+1" = add i64 %loop_var, 1
//   %0 = getelementptr i32, i32* %c0Vec, i32 %loop_var
//   %c0 = load i32, i32* %0
//   %1 = getelementptr i32, i32* %c1Vec, i32 %loop_var
//   %c1 = load i32, i32* %1
//   %add_int_int = call i32 @add_int_int(i32 %c0, i32 %c1)
//   %2 = getelementptr i32, i32* %outVec, i32 %loop_var
//   store i32 %add_int_int, i32* %2
//   %"loop_var < nrec" = icmp slt i64 %"loop_var+1", %nrecords
//   br i1 %"loop_var < nrec", label %loop, label %exit
// exit:                                             ; preds = %loop
//   ret i32 0
// }
Status LLVMGenerator::CodeGenExprValue(DexPtr value_expr, int buffer_count,
                                       FieldDescriptorPtr output, int suffix_idx,
                                       llvm::Function** fn,
                                       SelectionVector::Mode selection_vector_mode) {
  llvm::IRBuilder<>* builder = ir_builder();
  // Create fn prototype :
  //   int expr_1 (long **addrs, long *offsets, long **bitmaps,
  //               long *context_ptr, long nrec)
  std::vector<llvm::Type*> arguments;
  arguments.push_back(types()->i64_ptr_type());  // addrs
  arguments.push_back(types()->i64_ptr_type());  // offsets
  arguments.push_back(types()->i64_ptr_type());  // bitmaps
  switch (selection_vector_mode) {
    case SelectionVector::MODE_NONE:
    case SelectionVector::MODE_UINT16:
      arguments.push_back(types()->ptr_type(types()->i16_type()));
      break;
    case SelectionVector::MODE_UINT32:
      arguments.push_back(types()->i32_ptr_type());
      break;
    case SelectionVector::MODE_UINT64:
      arguments.push_back(types()->i64_ptr_type());
  }
  arguments.push_back(types()->i64_type());  // ctx_ptr
  arguments.push_back(types()->i64_type());  // nrec
  llvm::FunctionType* prototype =
      llvm::FunctionType::get(types()->i32_type(), arguments, false /*isVarArg*/);

  // Create fn
  std::string func_name = "expr_" + std::to_string(suffix_idx) + "_" +
                          std::to_string(static_cast<int>(selection_vector_mode));
  engine_->AddFunctionToCompile(func_name);
  *fn = llvm::Function::Create(prototype, llvm::GlobalValue::ExternalLinkage, func_name,
                               module());
  ARROW_RETURN_IF((*fn == nullptr), Status::CodeGenError("Error creating function."));

  // Name the arguments
  llvm::Function::arg_iterator args = (*fn)->arg_begin();
  llvm::Value* arg_addrs = &*args;
  arg_addrs->setName("inputs_addr");
  ++args;
  llvm::Value* arg_addr_offsets = &*args;
  arg_addr_offsets->setName("inputs_addr_offsets");
  ++args;
  llvm::Value* arg_local_bitmaps = &*args;
  arg_local_bitmaps->setName("local_bitmaps");
  ++args;
  llvm::Value* arg_selection_vector = &*args;
  arg_selection_vector->setName("selection_vector");
  ++args;
  llvm::Value* arg_context_ptr = &*args;
  arg_context_ptr->setName("context_ptr");
  ++args;
  llvm::Value* arg_nrecords = &*args;
  arg_nrecords->setName("nrecords");

  llvm::BasicBlock* loop_entry = llvm::BasicBlock::Create(*context(), "entry", *fn);
  llvm::BasicBlock* loop_body = llvm::BasicBlock::Create(*context(), "loop", *fn);
  llvm::BasicBlock* loop_exit = llvm::BasicBlock::Create(*context(), "exit", *fn);

  // Add reference to output vector (in entry block)
  builder->SetInsertPoint(loop_entry);
  llvm::Value* output_ref =
      GetDataReference(arg_addrs, output->data_idx(), output->field());
  llvm::Value* output_buffer_ptr_ref = GetDataBufferPtrReference(
      arg_addrs, output->data_buffer_ptr_idx(), output->field());
  llvm::Value* output_offset_ref =
      GetOffsetsReference(arg_addrs, output->offsets_idx(), output->field());

  std::vector<llvm::Value*> slice_offsets;
  for (int idx = 0; idx < buffer_count; idx++) {
    auto offsetAddr = builder->CreateGEP(arg_addr_offsets, types()->i32_constant(idx));
    auto offset = builder->CreateLoad(offsetAddr);
    slice_offsets.push_back(offset);
  }

  // Loop body
  builder->SetInsertPoint(loop_body);

  // define loop_var : start with 0, +1 after each iter
  llvm::PHINode* loop_var = builder->CreatePHI(types()->i64_type(), 2, "loop_var");

  llvm::Value* position_var = loop_var;
  if (selection_vector_mode != SelectionVector::MODE_NONE) {
    position_var = builder->CreateIntCast(
        builder->CreateLoad(builder->CreateGEP(arg_selection_vector, loop_var),
                            "uncasted_position_var"),
        types()->i64_type(), true, "position_var");
  }

  // The visitor can add code to both the entry/loop blocks.
  Visitor visitor(this, *fn, loop_entry, arg_addrs, arg_local_bitmaps, slice_offsets,
                  arg_context_ptr, position_var);
  value_expr->Accept(visitor);
  LValuePtr output_value = visitor.result();

  // The "current" block may have changed due to code generation in the visitor.
  llvm::BasicBlock* loop_body_tail = builder->GetInsertBlock();

  // add jump to "loop block" at the end of the "setup block".
  builder->SetInsertPoint(loop_entry);
  builder->CreateBr(loop_body);

  // save the value in the output vector.
  builder->SetInsertPoint(loop_body_tail);

  auto output_type_id = output->Type()->id();
  if (output_type_id == arrow::Type::BOOL) {
    SetPackedBitValue(output_ref, loop_var, output_value->data());
  } else if (arrow::is_primitive(output_type_id) ||
             output_type_id == arrow::Type::DECIMAL) {
    llvm::Value* slot_offset = builder->CreateGEP(output_ref, loop_var);
    builder->CreateStore(output_value->data(), slot_offset);
  } else if (arrow::is_binary_like(output_type_id)) {
    // Var-len output. Make a function call to populate the data.
    // if there is an error, the fn sets it in the context. And, will be returned at the
    // end of this row batch.
    AddFunctionCall("gdv_fn_populate_varlen_vector", types()->i32_type(),
                    {arg_context_ptr, output_buffer_ptr_ref, output_offset_ref, loop_var,
                     output_value->data(), output_value->length()});
  } else {
    return Status::NotImplemented("output type ", output->Type()->ToString(),
                                  " not supported");
  }
  ADD_TRACE("saving result " + output->Name() + " value %T", output_value->data());

  if (visitor.has_arena_allocs()) {
    // Reset allocations to avoid excessive memory usage. Once the result is copied to
    // the output vector (store instruction above), any memory allocations in this
    // iteration of the loop are no longer needed.
    std::vector<llvm::Value*> reset_args;
    reset_args.push_back(arg_context_ptr);
    AddFunctionCall("gdv_fn_context_arena_reset", types()->void_type(), reset_args);
  }

  // check loop_var
  loop_var->addIncoming(types()->i64_constant(0), loop_entry);
  llvm::Value* loop_update =
      builder->CreateAdd(loop_var, types()->i64_constant(1), "loop_var+1");
  loop_var->addIncoming(loop_update, loop_body_tail);

  llvm::Value* loop_var_check =
      builder->CreateICmpSLT(loop_update, arg_nrecords, "loop_var < nrec");
  builder->CreateCondBr(loop_var_check, loop_body, loop_exit);

  // Loop exit
  builder->SetInsertPoint(loop_exit);
  builder->CreateRet(types()->i32_constant(0));
  return Status::OK();
}

/// Return value of a bit in bitMap.
llvm::Value* LLVMGenerator::GetPackedBitValue(llvm::Value* bitmap,
                                              llvm::Value* position) {
  ADD_TRACE("fetch bit at position %T", position);

  llvm::Value* bitmap8 = ir_builder()->CreateBitCast(
      bitmap, types()->ptr_type(types()->i8_type()), "bitMapCast");
  return AddFunctionCall("bitMapGetBit", types()->i1_type(), {bitmap8, position});
}

/// Set the value of a bit in bitMap.
void LLVMGenerator::SetPackedBitValue(llvm::Value* bitmap, llvm::Value* position,
                                      llvm::Value* value) {
  ADD_TRACE("set bit at position %T", position);
  ADD_TRACE("  to value %T ", value);

  llvm::Value* bitmap8 = ir_builder()->CreateBitCast(
      bitmap, types()->ptr_type(types()->i8_type()), "bitMapCast");
  AddFunctionCall("bitMapSetBit", types()->void_type(), {bitmap8, position, value});
}

/// Return value of a bit in validity bitMap (handles null bitmaps too).
llvm::Value* LLVMGenerator::GetPackedValidityBitValue(llvm::Value* bitmap,
                                                      llvm::Value* position) {
  ADD_TRACE("fetch validity bit at position %T", position);

  llvm::Value* bitmap8 = ir_builder()->CreateBitCast(
      bitmap, types()->ptr_type(types()->i8_type()), "bitMapCast");
  return AddFunctionCall("bitMapValidityGetBit", types()->i1_type(), {bitmap8, position});
}

/// Clear the bit in bitMap if value = false.
void LLVMGenerator::ClearPackedBitValueIfFalse(llvm::Value* bitmap, llvm::Value* position,
                                               llvm::Value* value) {
  ADD_TRACE("ClearIfFalse bit at position %T", position);
  ADD_TRACE("   value %T ", value);

  llvm::Value* bitmap8 = ir_builder()->CreateBitCast(
      bitmap, types()->ptr_type(types()->i8_type()), "bitMapCast");
  AddFunctionCall("bitMapClearBitIfFalse", types()->void_type(),
                  {bitmap8, position, value});
}

/// Extract the bitmap addresses, and do an intersection.
void LLVMGenerator::ComputeBitMapsForExpr(const CompiledExpr& compiled_expr,
                                          const EvalBatch& eval_batch,
                                          const SelectionVector* selection_vector) {
  auto validities = compiled_expr.value_validity()->validity_exprs();

  // Extract all the source bitmap addresses.
  BitMapAccumulator accumulator(eval_batch);
  for (auto& validity_dex : validities) {
    validity_dex->Accept(accumulator);
  }

  // Extract the destination bitmap address.
  int out_idx = compiled_expr.output()->validity_idx();
  uint8_t* dst_bitmap = eval_batch.GetBuffer(out_idx);
  // Compute the destination bitmap.
  if (selection_vector == nullptr) {
    accumulator.ComputeResult(dst_bitmap);
  } else {
    /// The output bitmap is an intersection of some input/local bitmaps. However, with a
    /// selection vector, only the bits corresponding to the indices in the selection
    /// vector need to set in the output bitmap. This is done in two steps :
    ///
    /// 1. Do the intersection of input/local bitmaps to generate a temporary bitmap.
    /// 2. copy just the relevant bits from the temporary bitmap to the output bitmap.
    LocalBitMapsHolder bit_map_holder(eval_batch.num_records(), 1);
    uint8_t* temp_bitmap = bit_map_holder.GetLocalBitMap(0);
    accumulator.ComputeResult(temp_bitmap);

    auto num_out_records = selection_vector->GetNumSlots();
    // the memset isn't required, doing it just for valgrind.
    memset(dst_bitmap, 0, arrow::BitUtil::BytesForBits(num_out_records));
    for (auto i = 0; i < num_out_records; ++i) {
      auto bit = arrow::BitUtil::GetBit(temp_bitmap, selection_vector->GetIndex(i));
      arrow::BitUtil::SetBitTo(dst_bitmap, i, bit);
    }
  }
}

llvm::Value* LLVMGenerator::AddFunctionCall(const std::string& full_name,
                                            llvm::Type* ret_type,
                                            const std::vector<llvm::Value*>& args) {
  // find the llvm function.
  llvm::Function* fn = module()->getFunction(full_name);
  DCHECK_NE(fn, nullptr) << "missing function " << full_name;

  if (enable_ir_traces_ && !full_name.compare("printf") &&
      !full_name.compare("printff")) {
    // Trace for debugging
    ADD_TRACE("invoke native fn " + full_name);
  }

  // build a call to the llvm function.
  llvm::Value* value;
  if (ret_type->isVoidTy()) {
    // void functions can't have a name for the call.
    value = ir_builder()->CreateCall(fn, args);
  } else {
    value = ir_builder()->CreateCall(fn, args, full_name);
    DCHECK(value->getType() == ret_type);
  }

  return value;
}

std::shared_ptr<DecimalLValue> LLVMGenerator::BuildDecimalLValue(llvm::Value* value,
                                                                 DataTypePtr arrow_type) {
  // only decimals of size 128-bit supported.
      DCHECK(is_decimal_128(arrow_type));
  auto decimal_type =
      arrow::internal::checked_cast<arrow::DecimalType*>(arrow_type.get());
  return std::make_shared<DecimalLValue>(value, nullptr,
                                         types()->i32_constant(decimal_type->precision()),
                                         types()->i32_constant(decimal_type->scale()));
}

#define ADD_VISITOR_TRACE(...)         \
  if (generator_->enable_ir_traces_) { \
    generator_->AddTrace(__VA_ARGS__); \
  }

// Visitor for generating the code for a decomposed expression.
LLVMGenerator::Visitor::Visitor(LLVMGenerator* generator, llvm::Function* function,
                                llvm::BasicBlock* entry_block, llvm::Value* arg_addrs,
                                llvm::Value* arg_local_bitmaps,
                                std::vector<llvm::Value*> slice_offsets,
                                llvm::Value* arg_context_ptr, llvm::Value* loop_var)
    : generator_(generator),
      function_(function),
      entry_block_(entry_block),
      arg_addrs_(arg_addrs),
      arg_local_bitmaps_(arg_local_bitmaps),
      slice_offsets_(slice_offsets),
      arg_context_ptr_(arg_context_ptr),
      loop_var_(loop_var),
      has_arena_allocs_(false) {
  ADD_VISITOR_TRACE("Iteration %T", loop_var);
}

void LLVMGenerator::Visitor::Visit(const VectorReadFixedLenValueDex& dex) {
  llvm::IRBuilder<>* builder = ir_builder();
  llvm::Value* slot_ref = GetBufferReference(dex.DataIdx(), kBufferTypeData, dex.Field());
  llvm::Value* slot_index = builder->CreateAdd(loop_var_, GetSliceOffset(dex.DataIdx()));
  llvm::Value* slot_value;
  std::shared_ptr<LValue> lvalue;

  switch (dex.FieldType()->id()) {
    case arrow::Type::BOOL:
      slot_value = generator_->GetPackedBitValue(slot_ref, slot_index);
      lvalue = std::make_shared<LValue>(slot_value);
      break;

    case arrow::Type::DECIMAL: {
      auto slot_offset = builder->CreateGEP(slot_ref, slot_index);
      slot_value = builder->CreateLoad(slot_offset, dex.FieldName());
      lvalue = generator_->BuildDecimalLValue(slot_value, dex.FieldType());
      break;
    }

    default: {
      auto slot_offset = builder->CreateGEP(slot_ref, slot_index);
      slot_value = builder->CreateLoad(slot_offset, dex.FieldName());
      lvalue = std::make_shared<LValue>(slot_value);
      break;
    }
  }
  ADD_VISITOR_TRACE("visit fixed-len data vector " + dex.FieldName() + " value %T",
                    slot_value);
  result_ = lvalue;
}

void LLVMGenerator::Visitor::Visit(const VectorReadVarLenValueDex& dex) {
  llvm::IRBuilder<>* builder = ir_builder();
  llvm::Value* slot;

  // compute len from the offsets array.
  llvm::Value* offsets_slot_ref =
      GetBufferReference(dex.OffsetsIdx(), kBufferTypeOffsets, dex.Field());
  llvm::Value* offsets_slot_index =
      builder->CreateAdd(loop_var_, GetSliceOffset(dex.OffsetsIdx()));

  // => offset_start = offsets[loop_var]
  slot = builder->CreateGEP(offsets_slot_ref, offsets_slot_index);
  llvm::Value* offset_start = builder->CreateLoad(slot, "offset_start");

  // => offset_end = offsets[loop_var + 1]
  llvm::Value* offsets_slot_index_next = builder->CreateAdd(
      offsets_slot_index, generator_->types()->i64_constant(1), "loop_var+1");
  slot = builder->CreateGEP(offsets_slot_ref, offsets_slot_index_next);
  llvm::Value* offset_end = builder->CreateLoad(slot, "offset_end");

  // => len_value = offset_end - offset_start
  llvm::Value* len_value =
      builder->CreateSub(offset_end, offset_start, dex.FieldName() + "Len");

  // get the data from the data array, at offset 'offset_start'.
  llvm::Value* data_slot_ref =
      GetBufferReference(dex.DataIdx(), kBufferTypeData, dex.Field());
  llvm::Value* data_value = builder->CreateGEP(data_slot_ref, offset_start);
  ADD_VISITOR_TRACE("visit var-len data vector " + dex.FieldName() + " len %T",
                    len_value);
  result_.reset(new LValue(data_value, len_value));
}

void LLVMGenerator::Visitor::Visit(const VectorReadValidityDex& dex) {
  llvm::IRBuilder<>* builder = ir_builder();
  llvm::Value* slot_ref =
      GetBufferReference(dex.ValidityIdx(), kBufferTypeValidity, dex.Field());
  llvm::Value* slot_index =
      builder->CreateAdd(loop_var_, GetSliceOffset(dex.ValidityIdx()));
  llvm::Value* validity = generator_->GetPackedValidityBitValue(slot_ref, slot_index);

  ADD_VISITOR_TRACE("visit validity vector " + dex.FieldName() + " value %T", validity);
  result_.reset(new LValue(validity));
}

void LLVMGenerator::Visitor::Visit(const LocalBitMapValidityDex& dex) {
  llvm::Value* slot_ref = GetLocalBitMapReference(dex.local_bitmap_idx());
  llvm::Value* validity = generator_->GetPackedBitValue(slot_ref, loop_var_);

  ADD_VISITOR_TRACE(
      "visit local bitmap " + std::to_string(dex.local_bitmap_idx()) + " value %T",
      validity);
  result_.reset(new LValue(validity));
}

void LLVMGenerator::Visitor::Visit(const TrueDex& dex) {
  result_.reset(new LValue(generator_->types()->true_constant()));
}

void LLVMGenerator::Visitor::Visit(const FalseDex& dex) {
  result_.reset(new LValue(generator_->types()->false_constant()));
}

void LLVMGenerator::Visitor::Visit(const LiteralDex& dex) {
  LLVMTypes* types = generator_->types();
  llvm::Value* value = nullptr;
  llvm::Value* len = nullptr;

  switch (dex.type()->id()) {
    case arrow::Type::BOOL:
      value = types->i1_constant(arrow::util::get<bool>(dex.holder()));
      break;

    case arrow::Type::UINT8:
      value = types->i8_constant(arrow::util::get<uint8_t>(dex.holder()));
      break;

    case arrow::Type::UINT16:
      value = types->i16_constant(arrow::util::get<uint16_t>(dex.holder()));
      break;

    case arrow::Type::UINT32:
      value = types->i32_constant(arrow::util::get<uint32_t>(dex.holder()));
      break;

    case arrow::Type::UINT64:
      value = types->i64_constant(arrow::util::get<uint64_t>(dex.holder()));
      break;

    case arrow::Type::INT8:
      value = types->i8_constant(arrow::util::get<int8_t>(dex.holder()));
      break;

    case arrow::Type::INT16:
      value = types->i16_constant(arrow::util::get<int16_t>(dex.holder()));
      break;

    case arrow::Type::FLOAT:
      value = types->float_constant(arrow::util::get<float>(dex.holder()));
      break;

    case arrow::Type::DOUBLE:
      value = types->double_constant(arrow::util::get<double>(dex.holder()));
      break;

    case arrow::Type::STRING:
    case arrow::Type::BINARY: {
      const std::string& str = arrow::util::get<std::string>(dex.holder());

      llvm::Constant* str_int_cast = types->i64_constant((int64_t)str.c_str());
      value = llvm::ConstantExpr::getIntToPtr(str_int_cast, types->i8_ptr_type());
      len = types->i32_constant(static_cast<int32_t>(str.length()));
      break;
    }

    case arrow::Type::INT32:
    case arrow::Type::DATE32:
    case arrow::Type::TIME32:
    case arrow::Type::INTERVAL_MONTHS:
      value = types->i32_constant(arrow::util::get<int32_t>(dex.holder()));
      break;

    case arrow::Type::INT64:
    case arrow::Type::DATE64:
    case arrow::Type::TIME64:
    case arrow::Type::TIMESTAMP:
    case arrow::Type::INTERVAL_DAY_TIME:
      value = types->i64_constant(arrow::util::get<int64_t>(dex.holder()));
      break;

    case arrow::Type::DECIMAL: {
      // build code for struct
      auto scalar = arrow::util::get<DecimalScalar128>(dex.holder());
      // ConstantInt doesn't have a get method that takes int128 or a pair of int64. so,
      // passing the string representation instead.
      auto int128_value =
          llvm::ConstantInt::get(llvm::Type::getInt128Ty(*generator_->context()),
                                 Decimal128(scalar.value()).ToIntegerString(), 10);
      auto type = arrow::decimal(scalar.precision(), scalar.scale());
      auto lvalue = generator_->BuildDecimalLValue(int128_value, type);
      // set it as the l-value and return.
      result_ = lvalue;
      return;
    }

    default:
      DCHECK(0);
  }
  ADD_VISITOR_TRACE("visit Literal %T", value);
  result_.reset(new LValue(value, len));
}

void LLVMGenerator::Visitor::Visit(const NonNullableFuncDex& dex) {
  const std::string& function_name = dex.func_descriptor()->name();
  ADD_VISITOR_TRACE("visit NonNullableFunc base function " + function_name);

  const NativeFunction* native_function = dex.native_function();

  // build the function params (ignore validity).
  auto params = BuildParams(dex.function_holder().get(), dex.args(), false,
                            native_function->NeedsContext());

  auto arrow_return_type = dex.func_descriptor()->return_type();
  if (native_function->CanReturnErrors()) {
    // slow path : if a function can return errors, skip invoking the function
    // unless all of the input args are valid. Otherwise, it can cause spurious errors.

    llvm::IRBuilder<>* builder = ir_builder();
    LLVMTypes* types = generator_->types();
    auto arrow_type_id = arrow_return_type->id();
    auto result_type = types->IRType(arrow_type_id);

    // Build combined validity of the args.
    llvm::Value* is_valid = types->true_constant();
    for (auto& pair : dex.args()) {
      auto arg_validity = BuildCombinedValidity(pair->validity_exprs());
      is_valid = builder->CreateAnd(is_valid, arg_validity, "validityBitAnd");
    }

    // then block
    auto then_lambda = [&] {
      ADD_VISITOR_TRACE("fn " + function_name +
                        " can return errors : all args valid, invoke fn");
      return BuildFunctionCall(native_function, arrow_return_type, &params);
    };

    // else block
    auto else_lambda = [&] {
      ADD_VISITOR_TRACE("fn " + function_name +
                        " can return errors : not all args valid, return dummy value");
      llvm::Value* else_value = types->NullConstant(result_type);
      llvm::Value* else_value_len = nullptr;
      if (arrow::is_binary_like(arrow_type_id)) {
        else_value_len = types->i32_constant(0);
      }
      return std::make_shared<LValue>(else_value, else_value_len);
    };

    result_ = BuildIfElse(is_valid, then_lambda, else_lambda, arrow_return_type);
  } else {
    // fast path : invoke function without computing validities.
    result_ = BuildFunctionCall(native_function, arrow_return_type, &params);
  }
}

void LLVMGenerator::Visitor::Visit(const NullableNeverFuncDex& dex) {
  ADD_VISITOR_TRACE("visit NullableNever base function " + dex.func_descriptor()->name());
  const NativeFunction* native_function = dex.native_function();

  // build function params along with validity.
  auto params = BuildParams(dex.function_holder().get(), dex.args(), true,
                            native_function->NeedsContext());

  auto arrow_return_type = dex.func_descriptor()->return_type();
  result_ = BuildFunctionCall(native_function, arrow_return_type, &params);
}

void LLVMGenerator::Visitor::Visit(const NullableInternalFuncDex& dex) {
  ADD_VISITOR_TRACE("visit NullableInternal base function " +
                    dex.func_descriptor()->name());
  llvm::IRBuilder<>* builder = ir_builder();
  LLVMTypes* types = generator_->types();

  const NativeFunction* native_function = dex.native_function();

  // build function params along with validity.
  auto params = BuildParams(dex.function_holder().get(), dex.args(), true,
                            native_function->NeedsContext());

  // add an extra arg for validity (allocated on stack).
  llvm::AllocaInst* result_valid_ptr =
      new llvm::AllocaInst(types->i8_type(), 0, "result_valid", entry_block_);
  params.push_back(result_valid_ptr);

  auto arrow_return_type = dex.func_descriptor()->return_type();
  result_ = BuildFunctionCall(native_function, arrow_return_type, &params);

  // load the result validity and truncate to i1.
  llvm::Value* result_valid_i8 = builder->CreateLoad(result_valid_ptr);
  llvm::Value* result_valid = builder->CreateTrunc(result_valid_i8, types->i1_type());

  // set validity bit in the local bitmap.
  ClearLocalBitMapIfNotValid(dex.local_bitmap_idx(), result_valid);
}

void LLVMGenerator::Visitor::Visit(const IfDex& dex) {
  ADD_VISITOR_TRACE("visit IfExpression");
  llvm::IRBuilder<>* builder = ir_builder();

  // Evaluate condition.
  LValuePtr if_condition = BuildValueAndValidity(dex.condition_vv());

  // Check if the result is valid, and there is match.
  llvm::Value* validAndMatched =
      builder->CreateAnd(if_condition->data(), if_condition->validity(), "validAndMatch");

  // then block
  auto then_lambda = [&] {
    ADD_VISITOR_TRACE("branch to then block");
    LValuePtr then_lvalue = BuildValueAndValidity(dex.then_vv());
    ClearLocalBitMapIfNotValid(dex.local_bitmap_idx(), then_lvalue->validity());
    ADD_VISITOR_TRACE("IfExpression result validity %T in matching then",
                      then_lvalue->validity());
    return then_lvalue;
  };

  // else block
  auto else_lambda = [&] {
    LValuePtr else_lvalue;
    if (dex.is_terminal_else()) {
      ADD_VISITOR_TRACE("branch to terminal else block");

      else_lvalue = BuildValueAndValidity(dex.else_vv());
      // update the local bitmap with the validity.
      ClearLocalBitMapIfNotValid(dex.local_bitmap_idx(), else_lvalue->validity());
      ADD_VISITOR_TRACE("IfExpression result validity %T in terminal else",
                        else_lvalue->validity());
    } else {
      ADD_VISITOR_TRACE("branch to non-terminal else block");

      // this is a non-terminal else. let the child (nested if/else) handle validity.
      auto value_expr = dex.else_vv().value_expr();
      value_expr->Accept(*this);
      else_lvalue = result();
    }
    return else_lvalue;
  };

  // build the if-else condition.
  result_ = BuildIfElse(validAndMatched, then_lambda, else_lambda, dex.result_type());
  if (arrow::is_binary_like(dex.result_type()->id())) {
    ADD_VISITOR_TRACE("IfElse result length %T", result_->length());
  }
  ADD_VISITOR_TRACE("IfElse result value %T", result_->data());
}

// Boolean AND
// if any arg is valid and false,
//   short-circuit and return FALSE (value=false, valid=true)
// else if all args are valid and true
//   return TRUE (value=true, valid=true)
// else
//   return NULL (value=true, valid=false)

void LLVMGenerator::Visitor::Visit(const BooleanAndDex& dex) {
  ADD_VISITOR_TRACE("visit BooleanAndExpression");
  llvm::IRBuilder<>* builder = ir_builder();
  LLVMTypes* types = generator_->types();
  llvm::LLVMContext* context = generator_->context();

  // Create blocks for short-circuit.
  llvm::BasicBlock* short_circuit_bb =
      llvm::BasicBlock::Create(*context, "short_circuit", function_);
  llvm::BasicBlock* non_short_circuit_bb =
      llvm::BasicBlock::Create(*context, "non_short_circuit", function_);
  llvm::BasicBlock* merge_bb = llvm::BasicBlock::Create(*context, "merge", function_);

  llvm::Value* all_exprs_valid = types->true_constant();
  for (auto& pair : dex.args()) {
    LValuePtr current = BuildValueAndValidity(*pair);

    ADD_VISITOR_TRACE("BooleanAndExpression arg value %T", current->data());
    ADD_VISITOR_TRACE("BooleanAndExpression arg validity %T", current->validity());

    // short-circuit if valid and false
    llvm::Value* is_false = builder->CreateNot(current->data());
    llvm::Value* valid_and_false =
        builder->CreateAnd(is_false, current->validity(), "valid_and_false");

    llvm::BasicBlock* else_bb = llvm::BasicBlock::Create(*context, "else", function_);
    builder->CreateCondBr(valid_and_false, short_circuit_bb, else_bb);

    // Emit the else block.
    builder->SetInsertPoint(else_bb);
    // remember if any nulls were encountered.
    all_exprs_valid =
        builder->CreateAnd(all_exprs_valid, current->validity(), "validityBitAnd");
    // continue to evaluate the next pair in list.
  }
  builder->CreateBr(non_short_circuit_bb);

  // Short-circuit case (at least one of the expressions is valid and false).
  // No need to set validity bit (valid by default).
  builder->SetInsertPoint(short_circuit_bb);
  ADD_VISITOR_TRACE("BooleanAndExpression result value false");
  ADD_VISITOR_TRACE("BooleanAndExpression result validity true");
  builder->CreateBr(merge_bb);

  // non short-circuit case (All expressions are either true or null).
  // result valid if all of the exprs are non-null.
  builder->SetInsertPoint(non_short_circuit_bb);
  ClearLocalBitMapIfNotValid(dex.local_bitmap_idx(), all_exprs_valid);
  ADD_VISITOR_TRACE("BooleanAndExpression result value true");
  ADD_VISITOR_TRACE("BooleanAndExpression result validity %T", all_exprs_valid);
  builder->CreateBr(merge_bb);

  builder->SetInsertPoint(merge_bb);
  llvm::PHINode* result_value = builder->CreatePHI(types->i1_type(), 2, "res_value");
  result_value->addIncoming(types->false_constant(), short_circuit_bb);
  result_value->addIncoming(types->true_constant(), non_short_circuit_bb);
  result_.reset(new LValue(result_value));
}

// Boolean OR
// if any arg is valid and true,
//   short-circuit and return TRUE (value=true, valid=true)
// else if all args are valid and false
//   return FALSE (value=false, valid=true)
// else
//   return NULL (value=false, valid=false)

void LLVMGenerator::Visitor::Visit(const BooleanOrDex& dex) {
  ADD_VISITOR_TRACE("visit BooleanOrExpression");
  llvm::IRBuilder<>* builder = ir_builder();
  LLVMTypes* types = generator_->types();
  llvm::LLVMContext* context = generator_->context();

  // Create blocks for short-circuit.
  llvm::BasicBlock* short_circuit_bb =
      llvm::BasicBlock::Create(*context, "short_circuit", function_);
  llvm::BasicBlock* non_short_circuit_bb =
      llvm::BasicBlock::Create(*context, "non_short_circuit", function_);
  llvm::BasicBlock* merge_bb = llvm::BasicBlock::Create(*context, "merge", function_);

  llvm::Value* all_exprs_valid = types->true_constant();
  for (auto& pair : dex.args()) {
    LValuePtr current = BuildValueAndValidity(*pair);

    ADD_VISITOR_TRACE("BooleanOrExpression arg value %T", current->data());
    ADD_VISITOR_TRACE("BooleanOrExpression arg validity %T", current->validity());

    // short-circuit if valid and true.
    llvm::Value* valid_and_true =
        builder->CreateAnd(current->data(), current->validity(), "valid_and_true");

    llvm::BasicBlock* else_bb = llvm::BasicBlock::Create(*context, "else", function_);
    builder->CreateCondBr(valid_and_true, short_circuit_bb, else_bb);

    // Emit the else block.
    builder->SetInsertPoint(else_bb);
    // remember if any nulls were encountered.
    all_exprs_valid =
        builder->CreateAnd(all_exprs_valid, current->validity(), "validityBitAnd");
    // continue to evaluate the next pair in list.
  }
  builder->CreateBr(non_short_circuit_bb);

  // Short-circuit case (at least one of the expressions is valid and true).
  // No need to set validity bit (valid by default).
  builder->SetInsertPoint(short_circuit_bb);
  ADD_VISITOR_TRACE("BooleanOrExpression result value true");
  ADD_VISITOR_TRACE("BooleanOrExpression result validity true");
  builder->CreateBr(merge_bb);

  // non short-circuit case (All expressions are either false or null).
  // result valid if all of the exprs are non-null.
  builder->SetInsertPoint(non_short_circuit_bb);
  ClearLocalBitMapIfNotValid(dex.local_bitmap_idx(), all_exprs_valid);
  ADD_VISITOR_TRACE("BooleanOrExpression result value false");
  ADD_VISITOR_TRACE("BooleanOrExpression result validity %T", all_exprs_valid);
  builder->CreateBr(merge_bb);

  builder->SetInsertPoint(merge_bb);
  llvm::PHINode* result_value = builder->CreatePHI(types->i1_type(), 2, "res_value");
  result_value->addIncoming(types->true_constant(), short_circuit_bb);
  result_value->addIncoming(types->false_constant(), non_short_circuit_bb);
  result_.reset(new LValue(result_value));
}

template <typename Type>
void LLVMGenerator::Visitor::VisitInExpression(const InExprDexBase<Type>& dex) {
  ADD_VISITOR_TRACE("visit In Expression");
  LLVMTypes* types = generator_->types();
  std::vector<llvm::Value*> params;

  const InExprDex<Type>& dex_instance = dynamic_cast<const InExprDex<Type>&>(dex);
  /* add the holder at the beginning */
  llvm::Constant* ptr_int_cast =
      types->i64_constant((int64_t)(dex_instance.in_holder().get()));
  params.push_back(ptr_int_cast);

  /* eval expr result */
  for (auto& pair : dex.args()) {
    DexPtr value_expr = pair->value_expr();
    value_expr->Accept(*this);
    LValue& result_ref = *result();
    params.push_back(result_ref.data());

    /* length if the result is a string */
    if (result_ref.length() != nullptr) {
      params.push_back(result_ref.length());
    }

    /* push the validity of eval expr result */
    llvm::Value* validity_expr = BuildCombinedValidity(pair->validity_exprs());
    params.push_back(validity_expr);
  }

  llvm::Type* ret_type = types->IRType(arrow::Type::type::BOOL);

  llvm::Value* value;

  value = generator_->AddFunctionCall(dex.runtime_function(), ret_type, params);

  result_.reset(new LValue(value));
}

template <>
void LLVMGenerator::Visitor::VisitInExpression<gandiva::DecimalScalar128>(
    const InExprDexBase<gandiva::DecimalScalar128>& dex) {
  ADD_VISITOR_TRACE("visit In Expression");
  LLVMTypes* types = generator_->types();
  std::vector<llvm::Value*> params;
  DecimalIR decimalIR(generator_->engine_.get());

  const InExprDex<gandiva::DecimalScalar128>& dex_instance =
      dynamic_cast<const InExprDex<gandiva::DecimalScalar128>&>(dex);
  /* add the holder at the beginning */
  llvm::Constant* ptr_int_cast =
      types->i64_constant((int64_t)(dex_instance.in_holder().get()));
  params.push_back(ptr_int_cast);

  /* eval expr result */
  for (auto& pair : dex.args()) {
    DexPtr value_expr = pair->value_expr();
    value_expr->Accept(*this);
    LValue& result_ref = *result();
    params.push_back(result_ref.data());

    llvm::Constant* precision = types->i32_constant(dex.get_precision());
    llvm::Constant* scale = types->i32_constant(dex.get_scale());
    params.push_back(precision);
    params.push_back(scale);

    /* push the validity of eval expr result */
    llvm::Value* validity_expr = BuildCombinedValidity(pair->validity_exprs());
    params.push_back(validity_expr);
  }

  llvm::Type* ret_type = types->IRType(arrow::Type::type::BOOL);

  llvm::Value* value;

  value = decimalIR.CallDecimalFunction(dex.runtime_function(), ret_type, params);

  result_.reset(new LValue(value));
}

void LLVMGenerator::Visitor::Visit(const InExprDexBase<int32_t>& dex) {
  VisitInExpression<int32_t>(dex);
}

void LLVMGenerator::Visitor::Visit(const InExprDexBase<int64_t>& dex) {
  VisitInExpression<int64_t>(dex);
}

void LLVMGenerator::Visitor::Visit(const InExprDexBase<float>& dex) {
  VisitInExpression<float>(dex);
}
void LLVMGenerator::Visitor::Visit(const InExprDexBase<double>& dex) {
  VisitInExpression<double>(dex);
}

void LLVMGenerator::Visitor::Visit(const InExprDexBase<gandiva::DecimalScalar128>& dex) {
  VisitInExpression<gandiva::DecimalScalar128>(dex);
}

void LLVMGenerator::Visitor::Visit(const InExprDexBase<std::string>& dex) {
  VisitInExpression<std::string>(dex);
}

LValuePtr LLVMGenerator::Visitor::BuildIfElse(llvm::Value* condition,
                                              std::function<LValuePtr()> then_func,
                                              std::function<LValuePtr()> else_func,
                                              DataTypePtr result_type) {
  llvm::IRBuilder<>* builder = ir_builder();
  llvm::LLVMContext* context = generator_->context();
  LLVMTypes* types = generator_->types();

  // Create blocks for the then, else and merge cases.
  llvm::BasicBlock* then_bb = llvm::BasicBlock::Create(*context, "then", function_);
  llvm::BasicBlock* else_bb = llvm::BasicBlock::Create(*context, "else", function_);
  llvm::BasicBlock* merge_bb = llvm::BasicBlock::Create(*context, "merge", function_);

  builder->CreateCondBr(condition, then_bb, else_bb);

  // Emit the then block.
  builder->SetInsertPoint(then_bb);
  LValuePtr then_lvalue = then_func();
  builder->CreateBr(merge_bb);

  // refresh then_bb for phi (could have changed due to code generation of then_vv).
  then_bb = builder->GetInsertBlock();

  // Emit the else block.
  builder->SetInsertPoint(else_bb);
  LValuePtr else_lvalue = else_func();
  builder->CreateBr(merge_bb);

  // refresh else_bb for phi (could have changed due to code generation of else_vv).
  else_bb = builder->GetInsertBlock();

  // Emit the merge block.
  builder->SetInsertPoint(merge_bb);
  auto llvm_type = types->IRType(result_type->id());
  llvm::PHINode* result_value = builder->CreatePHI(llvm_type, 2, "res_value");
  result_value->addIncoming(then_lvalue->data(), then_bb);
  result_value->addIncoming(else_lvalue->data(), else_bb);

  LValuePtr ret;
  switch (result_type->id()) {
    case arrow::Type::STRING:
    case arrow::Type::BINARY: {
      llvm::PHINode* result_length;
      result_length = builder->CreatePHI(types->i32_type(), 2, "res_length");
      result_length->addIncoming(then_lvalue->length(), then_bb);
      result_length->addIncoming(else_lvalue->length(), else_bb);
      ret = std::make_shared<LValue>(result_value, result_length);
      break;
    }

    case arrow::Type::DECIMAL:
      ret = generator_->BuildDecimalLValue(result_value, result_type);
      break;

    default:
      ret = std::make_shared<LValue>(result_value);
      break;
  }
  return ret;
}

LValuePtr LLVMGenerator::Visitor::BuildValueAndValidity(const ValueValidityPair& pair) {
  // generate code for value
  auto value_expr = pair.value_expr();
  value_expr->Accept(*this);
  auto value = result()->data();
  auto length = result()->length();

  // generate code for validity
  auto validity = BuildCombinedValidity(pair.validity_exprs());

  return std::make_shared<LValue>(value, length, validity);
}

LValuePtr LLVMGenerator::Visitor::BuildFunctionCall(const NativeFunction* func,
                                                    DataTypePtr arrow_return_type,
                                                    std::vector<llvm::Value*>* params) {
  auto types = generator_->types();
  auto arrow_return_type_id = arrow_return_type->id();
  auto llvm_return_type = types->IRType(arrow_return_type_id);
  DecimalIR decimalIR(generator_->engine_.get());

  if (arrow_return_type_id == arrow::Type::DECIMAL) {
    // For decimal fns, the output precision/scale are passed along as parameters.
    //
    // convert from this :
    //     out = add_decimal(v1, p1, s1, v2, p2, s2)
    // to:
    //     out = add_decimal(v1, p1, s1, v2, p2, s2, out_p, out_s)

    // Append the out_precision and out_scale
    auto ret_lvalue = generator_->BuildDecimalLValue(nullptr, arrow_return_type);
    params->push_back(ret_lvalue->precision());
    params->push_back(ret_lvalue->scale());

    // Make the function call
    auto out = decimalIR.CallDecimalFunction(func->pc_name(), llvm_return_type, *params);
    ret_lvalue->set_data(out);
    return std::move(ret_lvalue);
  } else {
    bool isDecimalFunction = false;
    for (auto& arg : *params) {
      if (arg->getType() == types->i128_type()) {
        isDecimalFunction = true;
      }
    }
    // add extra arg for return length for variable len return types (allocated on stack).
    llvm::AllocaInst* result_len_ptr = nullptr;
    if (arrow::is_binary_like(arrow_return_type_id)) {
      result_len_ptr = new llvm::AllocaInst(generator_->types()->i32_type(), 0,
                                            "result_len", entry_block_);
      params->push_back(result_len_ptr);
      has_arena_allocs_ = true;
    }

    // Make the function call
    llvm::IRBuilder<>* builder = ir_builder();
    auto value =
        isDecimalFunction
        ? decimalIR.CallDecimalFunction(func->pc_name(), llvm_return_type, *params)
        : generator_->AddFunctionCall(func->pc_name(), llvm_return_type, *params);
    auto value_len =
        (result_len_ptr == nullptr) ? nullptr : builder->CreateLoad(result_len_ptr);
    return std::make_shared<LValue>(value, value_len);
  }
}

std::vector<llvm::Value*> LLVMGenerator::Visitor::BuildParams(
    FunctionHolder* holder, const ValueValidityPairVector& args, bool with_validity,
    bool with_context) {
  LLVMTypes* types = generator_->types();
  std::vector<llvm::Value*> params;

  // add context if required.
  if (with_context) {
    params.push_back(arg_context_ptr_);
  }

  // if the function has holder, add the holder pointer.
  if (holder != nullptr) {
    auto ptr = types->i64_constant((int64_t)holder);
    params.push_back(ptr);
  }

  // build the function params, along with the validities.
  for (auto& pair : args) {
    // build value.
    DexPtr value_expr = pair->value_expr();
    value_expr->Accept(*this);
    LValue& result_ref = *result();

    // append all the parameters corresponding to this LValue.
    result_ref.AppendFunctionParams(&params);

    // build validity.
    if (with_validity) {
      llvm::Value* validity_expr = BuildCombinedValidity(pair->validity_exprs());
      params.push_back(validity_expr);
    }
  }

  return params;
}

// Bitwise-AND of a vector of bits to get the combined validity.
llvm::Value* LLVMGenerator::Visitor::BuildCombinedValidity(const DexVector& validities) {
  llvm::IRBuilder<>* builder = ir_builder();
  LLVMTypes* types = generator_->types();

  llvm::Value* isValid = types->true_constant();
  for (auto& dex : validities) {
    dex->Accept(*this);
    isValid = builder->CreateAnd(isValid, result()->data(), "validityBitAnd");
  }
  ADD_VISITOR_TRACE("combined validity is %T", isValid);
  return isValid;
}

llvm::Value* LLVMGenerator::Visitor::GetBufferReference(int idx, BufferType buffer_type,
                                                        FieldPtr field) {
  llvm::IRBuilder<>* builder = ir_builder();

  // Switch to the entry block to create a reference.
  llvm::BasicBlock* saved_block = builder->GetInsertBlock();
  builder->SetInsertPoint(entry_block_);

  llvm::Value* slot_ref = nullptr;
  switch (buffer_type) {
    case kBufferTypeValidity:
      slot_ref = generator_->GetValidityReference(arg_addrs_, idx, field);
      break;

    case kBufferTypeData:
      slot_ref = generator_->GetDataReference(arg_addrs_, idx, field);
      break;

    case kBufferTypeOffsets:
      slot_ref = generator_->GetOffsetsReference(arg_addrs_, idx, field);
      break;
  }

  // Revert to the saved block.
  builder->SetInsertPoint(saved_block);
  return slot_ref;
}

llvm::Value* LLVMGenerator::Visitor::GetSliceOffset(int idx) {
  return slice_offsets_[idx];
}

llvm::Value* LLVMGenerator::Visitor::GetLocalBitMapReference(int idx) {
  llvm::IRBuilder<>* builder = ir_builder();

  // Switch to the entry block to create a reference.
  llvm::BasicBlock* saved_block = builder->GetInsertBlock();
  builder->SetInsertPoint(entry_block_);

  llvm::Value* slot_ref = generator_->GetLocalBitMapReference(arg_local_bitmaps_, idx);

  // Revert to the saved block.
  builder->SetInsertPoint(saved_block);
  return slot_ref;
}

/// The local bitmap is pre-filled with 1s. Clear only if invalid.
void LLVMGenerator::Visitor::ClearLocalBitMapIfNotValid(int local_bitmap_idx,
                                                        llvm::Value* is_valid) {
  llvm::Value* slot_ref = GetLocalBitMapReference(local_bitmap_idx);
  generator_->ClearPackedBitValueIfFalse(slot_ref, loop_var_, is_valid);
}

// Hooks for tracing/printfs.
//
// replace %T with the type-specific format specifier.
// For some reason, float/double literals are getting lost when printing with the generic
// printf. so, use a wrapper instead.
std::string LLVMGenerator::ReplaceFormatInTrace(const std::string& in_msg,
                                                llvm::Value* value,
                                                std::string* print_fn) {
  std::string msg = in_msg;
  std::size_t pos = msg.find("%T");
  if (pos == std::string::npos) {
        DCHECK(0);
    return msg;
  }

  llvm::Type* type = value->getType();
  const char* fmt = "";
  if (type->isIntegerTy(1) || type->isIntegerTy(8) || type->isIntegerTy(16) ||
      type->isIntegerTy(32)) {
    fmt = "%d";
  } else if (type->isIntegerTy(64)) {
    // bigint
    fmt = "%lld";
  } else if (type->isFloatTy()) {
    // float
    fmt = "%f";
    *print_fn = "print_float";
  } else if (type->isDoubleTy()) {
    // float
    fmt = "%lf";
    *print_fn = "print_double";
  } else if (type->isPointerTy()) {
    // string
    fmt = "%s";
  } else {
        DCHECK(0);
  }
  msg.replace(pos, 2, fmt);
  return msg;
}

void LLVMGenerator::AddTrace(const std::string& msg, llvm::Value* value) {
  if (!enable_ir_traces_) {
    return;
  }

  std::string dmsg = "IR_TRACE:: " + msg + "\n";
  std::string print_fn_name = "printf";
  if (value != nullptr) {
    dmsg = ReplaceFormatInTrace(dmsg, value, &print_fn_name);
  }
  trace_strings_.push_back(dmsg);

  // cast this to an llvm pointer.
  const char* str = trace_strings_.back().c_str();
  llvm::Constant* str_int_cast = types()->i64_constant((int64_t)str);
  llvm::Constant* str_ptr_cast =
      llvm::ConstantExpr::getIntToPtr(str_int_cast, types()->i8_ptr_type());

  std::vector<llvm::Value*> args;
  args.push_back(str_ptr_cast);
  if (value != nullptr) {
    args.push_back(value);
  }
  AddFunctionCall(print_fn_name, types()->i32_type(), args);
}

}  // namespace gandiva<|MERGE_RESOLUTION|>--- conflicted
+++ resolved
@@ -24,7 +24,6 @@
 #include <utility>
 #include <vector>
 
-#include "gandiva/gandiva_object_cache.h"
 #include "gandiva/bitmap_accumulator.h"
 #include "gandiva/decimal_ir.h"
 #include "gandiva/dex.h"
@@ -52,13 +51,6 @@
   return Status::OK();
 }
 
-<<<<<<< HEAD
-std::shared_ptr<Cache<BaseCacheKey, std::shared_ptr<llvm::MemoryBuffer>>> LLVMGenerator::GetCache() {
-  static std::unique_ptr<Cache<BaseCacheKey, std::shared_ptr<llvm::MemoryBuffer>>> cache_unique =
-                                                                                       std::make_unique<Cache<BaseCacheKey, std::shared_ptr<llvm::MemoryBuffer>>>();
-  static std::shared_ptr<Cache<BaseCacheKey, std::shared_ptr<llvm::MemoryBuffer>>> shared_cache =
-                                                                                       std::move(cache_unique);
-=======
 std::shared_ptr<Cache<BaseCacheKey, std::shared_ptr<llvm::MemoryBuffer>>>
 LLVMGenerator::GetCache() {
   static Cache<BaseCacheKey, std::shared_ptr<llvm::MemoryBuffer>> cache;
@@ -72,7 +64,6 @@
   static std::shared_ptr<Cache<BaseCacheKey, std::shared_ptr<llvm::MemoryBuffer>>>
       shared_cache =
           std::make_shared<Cache<BaseCacheKey, std::shared_ptr<llvm::MemoryBuffer>>>();
->>>>>>> 3fa6594c
 
   return shared_cache;
 }

// Licensed to the Apache Software Foundation (ASF) under one
// or more contributor license agreements.  See the NOTICE file
// distributed with this work for additional information
// regarding copyright ownership.  The ASF licenses this file
// to you under the Apache License, Version 2.0 (the
// "License"); you may not use this file except in compliance
// with the License.  You may obtain a copy of the License at
//
//   http://www.apache.org/licenses/LICENSE-2.0
//
// Unless required by applicable law or agreed to in writing,
// software distributed under the License is distributed on an
// "AS IS" BASIS, WITHOUT WARRANTIES OR CONDITIONS OF ANY
// KIND, either express or implied.  See the License for the
// specific language governing permissions and limitations
// under the License.

#include "gandiva/projector.h"

#include <memory>
#include <thread>
#include <utility>
#include <vector>

#include "arrow/util/hash_util.h"
#include "arrow/util/logging.h"
#include "gandiva/base_cache_key.h"
<<<<<<< HEAD
#include "gandiva/gandiva_object_cache.h"
=======
>>>>>>> 3fa6594c
#include "gandiva/cache.h"
#include "gandiva/expr_validator.h"
#include "gandiva/gandiva_object_cache.h"
#include "gandiva/llvm_generator.h"

namespace gandiva {

<<<<<<< HEAD

ProjectorCacheKey::ProjectorCacheKey(SchemaPtr schema, std::shared_ptr<Configuration> configuration,
                                     ExpressionVector expression_vector, SelectionVector::Mode mode)
=======
ProjectorCacheKey::ProjectorCacheKey(SchemaPtr schema,
                                     std::shared_ptr<Configuration> configuration,
                                     ExpressionVector expression_vector,
                                     SelectionVector::Mode mode)
>>>>>>> 3fa6594c
    : schema_(schema), configuration_(configuration), mode_(mode), uniqifier_(0) {
  static const int kSeedValue = 4;
  size_t result = kSeedValue;
  for (auto& expr : expression_vector) {
    std::string expr_as_string = expr->ToString();
    expressions_as_strings_.push_back(expr_as_string);
    arrow::internal::hash_combine(result, expr_as_string);
    UpdateUniqifier(expr_as_string);
  }
  arrow::internal::hash_combine(result, static_cast<size_t>(mode));
  arrow::internal::hash_combine(result, configuration->Hash());
  arrow::internal::hash_combine(result, schema_->ToString());
  arrow::internal::hash_combine(result, uniqifier_);
  hash_code_ = result;
}

bool ProjectorCacheKey::operator==(const ProjectorCacheKey& other) const {
  // arrow schema does not overload equality operators.
  if (!(schema_->Equals(*other.schema().get(), true))) {
    return false;
  }

  if (*configuration_ != *other.configuration_) {
    return false;
  }

  if (expressions_as_strings_ != other.expressions_as_strings_) {
    return false;
  }

  if (mode_ != other.mode_) {
    return false;
  }

  if (uniqifier_ != other.uniqifier_) {
    return false;
  }
  return true;
}

std::string ProjectorCacheKey::ToString() const {
  std::stringstream ss;
  // indent, window, indent_size, null_rep and skip new lines.
  arrow::PrettyPrintOptions options{0, 10, 2, "null", true};
<<<<<<< HEAD
      DCHECK_OK(PrettyPrint(*schema_.get(), options, &ss));
=======
  DCHECK_OK(PrettyPrint(*schema_.get(), options, &ss));
>>>>>>> 3fa6594c

  ss << "Expressions: [";
  bool first = true;
  for (auto& expr : expressions_as_strings_) {
    if (first) {
      first = false;
    } else {
      ss << ", ";
    }

    ss << expr;
  }
  ss << "]";
  return ss.str();
}

<<<<<<< HEAD

=======
>>>>>>> 3fa6594c
void ProjectorCacheKey::UpdateUniqifier(const std::string& expr) {
  if (uniqifier_ == 0) {
    // caching of expressions with re2 patterns causes lock contention. So, use
    // multiple instances to reduce contention.
    if (expr.find(" like(") != std::string::npos) {
      uniqifier_ = std::hash<std::thread::id>()(std::this_thread::get_id()) % 16;
    }
  }
}
<<<<<<< HEAD

=======
>>>>>>> 3fa6594c

Projector::Projector(std::unique_ptr<LLVMGenerator> llvm_generator, SchemaPtr schema,
                     const FieldVector& output_fields,
                     std::shared_ptr<Configuration> configuration)
    : llvm_generator_(std::move(llvm_generator)),
      schema_(schema),
      output_fields_(output_fields),
      configuration_(configuration) {}

Projector::~Projector() {}

Status Projector::Make(SchemaPtr schema, const ExpressionVector& exprs,
                       std::shared_ptr<Projector>* projector) {
  return Projector::Make(schema, exprs, SelectionVector::Mode::MODE_NONE,
                         ConfigurationBuilder::DefaultConfiguration(), projector);
}

Status Projector::Make(SchemaPtr schema, const ExpressionVector& exprs,
                       std::shared_ptr<Configuration> configuration,
                       std::shared_ptr<Projector>* projector) {
  return Projector::Make(schema, exprs, SelectionVector::Mode::MODE_NONE, configuration,
                         projector);
}

Status Projector::Make(SchemaPtr schema, const ExpressionVector& exprs,
                       SelectionVector::Mode selection_vector_mode,
                       std::shared_ptr<Configuration> configuration,
                       std::shared_ptr<Projector>* projector) {
  ARROW_RETURN_IF(schema == nullptr, Status::Invalid("Schema cannot be null"));
  ARROW_RETURN_IF(exprs.empty(), Status::Invalid("Expressions cannot be empty"));
  ARROW_RETURN_IF(configuration == nullptr,
                  Status::Invalid("Configuration cannot be null"));

<<<<<<< HEAD
  std::shared_ptr<Cache<BaseCacheKey, std::shared_ptr<llvm::MemoryBuffer>>> shared_cache = LLVMGenerator::GetCache();

  // Cache instance for the expressions
  size_t expr_cache_size = 32 * 1024 * 1024; // bytes or 32 MiB;
  static std::unique_ptr<Cache<BaseCacheKey, std::shared_ptr<EvalFunc>>> expr_cache_unique =
      std::make_unique<Cache<BaseCacheKey, std::shared_ptr<EvalFunc>>>(expr_cache_size);
  static std::shared_ptr<Cache<BaseCacheKey, std::shared_ptr<EvalFunc>>> expr_cache_shared_cache =
      std::move(expr_cache_unique);

  // Cache key ptrs to use when caching only the obj code
  ProjectorCacheKey projector_key(schema, configuration, exprs, selection_vector_mode);
  BaseCacheKey cache_key(projector_key, "projector");
  std::unique_ptr<BaseCacheKey> base_cache_key = std::make_unique<BaseCacheKey>(cache_key);
  std::shared_ptr<BaseCacheKey> shared_base_cache_key = std::move(base_cache_key);

  std::vector<std::shared_ptr<BaseCacheKey>> expr_cache_keys;
  expr_cache_keys.reserve(exprs.size());
  for (auto expr : exprs) {
    std::unique_ptr<BaseCacheKey> expr_cache_key =
        std::make_unique<BaseCacheKey>(schema, expr,"expression");
    std::shared_ptr<BaseCacheKey> expr_shared_key = std::move(expr_cache_key);
    expr_cache_keys.push_back(std::move(expr_shared_key));
  }

  // LLVM ObjectCache flag to use when caching only the obj code
=======
  std::shared_ptr<Cache<BaseCacheKey, std::shared_ptr<llvm::MemoryBuffer>>> shared_cache =
      LLVMGenerator::GetCache();

  ProjectorCacheKey projector_key(schema, configuration, exprs, selection_vector_mode);
  BaseCacheKey cache_key(projector_key, "projector");
  std::unique_ptr<BaseCacheKey> base_cache_key =
      std::make_unique<BaseCacheKey>(cache_key);
  std::shared_ptr<BaseCacheKey> shared_base_cache_key = std::move(base_cache_key);

>>>>>>> 3fa6594c
  bool llvm_flag = false;

  std::shared_ptr<llvm::MemoryBuffer> prev_cached_obj;
  prev_cached_obj = shared_cache->GetObjectCode(*shared_base_cache_key);

  // Verify if previous projector obj code was cached
<<<<<<< HEAD
  if(prev_cached_obj != nullptr) {
    //ARROW_LOG(DEBUG) << "[OBJ-CACHE-LOG]: Object code WAS already cached!";
    llvm_flag = true;
  } else {
    //ARROW_LOG(DEBUG) << "[OBJ-CACHE-LOG]: Object code WAS NOT already cached!";
=======
  if (prev_cached_obj != nullptr) {
    ARROW_LOG(DEBUG)
        << "[DEBUG][CACHE-LOG][INFO]: Projector object code WAS already cached";
    llvm_flag = true;
>>>>>>> 3fa6594c
  }

  GandivaObjectCache<BaseCacheKey> obj_cache(shared_cache, shared_base_cache_key);

  // Build LLVM generator, and generate code for the specified expressions
  std::unique_ptr<LLVMGenerator> llvm_gen;
  ARROW_RETURN_NOT_OK(LLVMGenerator::Make(configuration, &llvm_gen));

  // Run the validation on the expressions.
  // Return if any of the expression is invalid since
  // we will not be able to process further.
  ExprValidator expr_validator(llvm_gen->types(), schema);
  for (auto& expr : exprs) {
    ARROW_RETURN_NOT_OK(expr_validator.Validate(expr));
  }
<<<<<<< HEAD
  //ARROW_RETURN_NOT_OK(llvm_gen->Build(exprs, selection_vector_mode)); //-> old llvm build to use when caching the entire module
  //ARROW_RETURN_NOT_OK(llvm_gen->Build(exprs, selection_vector_mode, obj_cache)); // to use when caching only the obj code
  ARROW_RETURN_NOT_OK(llvm_gen->Build(exprs, selection_vector_mode, obj_cache, expr_cache_keys, expr_cache_shared_cache));
=======

  //  // Start measuring build time
  //  auto begin = std::chrono::high_resolution_clock::now();
  //  ARROW_RETURN_NOT_OK(llvm_gen->Build(exprs, selection_vector_mode));
  //  // Stop measuring time and calculate the elapsed time
  //  auto end = std::chrono::high_resolution_clock::now();
  //  auto elapsed =
  //      std::chrono::duration_cast<std::chrono::milliseconds>(end - begin).count();
  ARROW_RETURN_NOT_OK(llvm_gen->Build(
      exprs, selection_vector_mode, obj_cache));  // to use when caching only the obj code

>>>>>>> 3fa6594c
  // save the output field types. Used for validation at Evaluate() time.
  std::vector<FieldPtr> output_fields;
  output_fields.reserve(exprs.size());
  for (auto& expr : exprs) {
    output_fields.push_back(expr->result());
  }

  // Instantiate the projector with the completely built llvm generator
  *projector = std::shared_ptr<Projector>(
      new Projector(std::move(llvm_gen), schema, output_fields, configuration));
<<<<<<< HEAD
  projector->get()->SetCompiledFromCache(llvm_flag);


  ARROW_LOG(DEBUG) << "[DEBUG][PROJECTOR-CACHE-LOG]: " + shared_cache->toString(); // to use when caching only the obj code
  used_cache_size_ = shared_cache->getCacheSize();
=======
  //  ValueCacheObject<std::shared_ptr<Projector>> value_cache(*projector, elapsed);
  //  shared_cache->PutModule(cache_key, value_cache);
  projector->get()->SetCompiledFromCache(llvm_flag);
  ARROW_LOG(DEBUG)
      << "[DEBUG][CACHE-LOG][INFO]: " +
             shared_cache->ToString();  // to use when caching only the obj code
>>>>>>> 3fa6594c

  return Status::OK();
}

Status Projector::Evaluate(const arrow::RecordBatch& batch,
                           const ArrayDataVector& output_data_vecs) {
  return Evaluate(batch, nullptr, output_data_vecs);
}

Status Projector::Evaluate(const arrow::RecordBatch& batch,
                           const SelectionVector* selection_vector,
                           const ArrayDataVector& output_data_vecs) {
  ARROW_RETURN_NOT_OK(ValidateEvaluateArgsCommon(batch));

  if (output_data_vecs.size() != output_fields_.size()) {
    std::stringstream ss;
    ss << "number of buffers for output_data_vecs is " << output_data_vecs.size()
       << ", expected " << output_fields_.size();
    return Status::Invalid(ss.str());
  }

  int idx = 0;
  for (auto& array_data : output_data_vecs) {
    if (array_data == nullptr) {
      std::stringstream ss;
      ss << "array for output field " << output_fields_[idx]->name() << "is null.";
      return Status::Invalid(ss.str());
    }

    auto num_rows =
        selection_vector == nullptr ? batch.num_rows() : selection_vector->GetNumSlots();

    ARROW_RETURN_NOT_OK(
        ValidateArrayDataCapacity(*array_data, *(output_fields_[idx]), num_rows));
    ++idx;
  }
  return llvm_generator_->Execute(batch, selection_vector, output_data_vecs);
}

Status Projector::Evaluate(const arrow::RecordBatch& batch, arrow::MemoryPool* pool,
                           arrow::ArrayVector* output) {
  return Evaluate(batch, nullptr, pool, output);
}

Status Projector::Evaluate(const arrow::RecordBatch& batch,
                           const SelectionVector* selection_vector,
                           arrow::MemoryPool* pool, arrow::ArrayVector* output) {
  ARROW_RETURN_NOT_OK(ValidateEvaluateArgsCommon(batch));
  ARROW_RETURN_IF(output == nullptr, Status::Invalid("Output must be non-null."));
  ARROW_RETURN_IF(pool == nullptr, Status::Invalid("Memory pool must be non-null."));

  auto num_rows =
      selection_vector == nullptr ? batch.num_rows() : selection_vector->GetNumSlots();
  // Allocate the output data vecs.
  ArrayDataVector output_data_vecs;
  for (auto& field : output_fields_) {
    ArrayDataPtr output_data;

    ARROW_RETURN_NOT_OK(AllocArrayData(field->type(), num_rows, pool, &output_data));
    output_data_vecs.push_back(output_data);
  }

  // Execute the expression(s).
  ARROW_RETURN_NOT_OK(
      llvm_generator_->Execute(batch, selection_vector, output_data_vecs));

  // Create and return array arrays.
  output->clear();
  for (auto& array_data : output_data_vecs) {
    output->push_back(arrow::MakeArray(array_data));
  }
  return Status::OK();
}

// TODO : handle complex vectors (list/map/..)
Status Projector::AllocArrayData(const DataTypePtr& type, int64_t num_records,
                                 arrow::MemoryPool* pool, ArrayDataPtr* array_data) {
  arrow::Status astatus;
  std::vector<std::shared_ptr<arrow::Buffer>> buffers;

  // The output vector always has a null bitmap.
  int64_t size = arrow::BitUtil::BytesForBits(num_records);
  ARROW_ASSIGN_OR_RAISE(auto bitmap_buffer, arrow::AllocateBuffer(size, pool));
  buffers.push_back(std::move(bitmap_buffer));

  // String/Binary vectors have an offsets array.
  auto type_id = type->id();
  if (arrow::is_binary_like(type_id)) {
    auto offsets_len = arrow::BitUtil::BytesForBits((num_records + 1) * 32);

    ARROW_ASSIGN_OR_RAISE(auto offsets_buffer, arrow::AllocateBuffer(offsets_len, pool));
    buffers.push_back(std::move(offsets_buffer));
  }

  // The output vector always has a data array.
  int64_t data_len;
  if (arrow::is_primitive(type_id) || type_id == arrow::Type::DECIMAL) {
    const auto& fw_type = dynamic_cast<const arrow::FixedWidthType&>(*type);
    data_len = arrow::BitUtil::BytesForBits(num_records * fw_type.bit_width());
  } else if (arrow::is_binary_like(type_id)) {
    // we don't know the expected size for varlen output vectors.
    data_len = 0;
  } else {
    return Status::Invalid("Unsupported output data type " + type->ToString());
  }
  ARROW_ASSIGN_OR_RAISE(auto data_buffer, arrow::AllocateResizableBuffer(data_len, pool));

  // This is not strictly required but valgrind gets confused and detects this
  // as uninitialized memory access. See arrow::util::SetBitTo().
  if (type->id() == arrow::Type::BOOL) {
    memset(data_buffer->mutable_data(), 0, data_len);
  }
  buffers.push_back(std::move(data_buffer));

  *array_data = arrow::ArrayData::Make(type, num_records, std::move(buffers));
  return Status::OK();
}

Status Projector::ValidateEvaluateArgsCommon(const arrow::RecordBatch& batch) {
  ARROW_RETURN_IF(!batch.schema()->Equals(*schema_),
                  Status::Invalid("Schema in RecordBatch must match schema in Make()"));
  ARROW_RETURN_IF(batch.num_rows() == 0,
                  Status::Invalid("RecordBatch must be non-empty."));

  return Status::OK();
}

Status Projector::ValidateArrayDataCapacity(const arrow::ArrayData& array_data,
                                            const arrow::Field& field,
                                            int64_t num_records) {
  ARROW_RETURN_IF(array_data.buffers.size() < 2,
                  Status::Invalid("ArrayData must have at least 2 buffers"));

  int64_t min_bitmap_len = arrow::BitUtil::BytesForBits(num_records);
  int64_t bitmap_len = array_data.buffers[0]->capacity();
  ARROW_RETURN_IF(
      bitmap_len < min_bitmap_len,
      Status::Invalid("Bitmap buffer too small for ", field.name(), " expected minimum ",
                      min_bitmap_len, " actual size ", bitmap_len));

  auto type_id = field.type()->id();
  if (arrow::is_binary_like(type_id)) {
    // validate size of offsets buffer.
    int64_t min_offsets_len = arrow::BitUtil::BytesForBits((num_records + 1) * 32);
    int64_t offsets_len = array_data.buffers[1]->capacity();
    ARROW_RETURN_IF(
        offsets_len < min_offsets_len,
        Status::Invalid("offsets buffer too small for ", field.name(),
                        " minimum required ", min_offsets_len, " actual ", offsets_len));

    // check that it's resizable.
    auto resizable = dynamic_cast<arrow::ResizableBuffer*>(array_data.buffers[2].get());
    ARROW_RETURN_IF(
        resizable == nullptr,
        Status::Invalid("data buffer for varlen output vectors must be resizable"));
  } else if (arrow::is_primitive(type_id) || type_id == arrow::Type::DECIMAL) {
    // verify size of data buffer.
    const auto& fw_type = dynamic_cast<const arrow::FixedWidthType&>(*field.type());
    int64_t min_data_len =
        arrow::BitUtil::BytesForBits(num_records * fw_type.bit_width());
    int64_t data_len = array_data.buffers[1]->capacity();
    ARROW_RETURN_IF(data_len < min_data_len,
                    Status::Invalid("Data buffer too small for ", field.name()));
  } else {
    return Status::Invalid("Unsupported output data type " + field.type()->ToString());
  }

  return Status::OK();
}

std::string Projector::DumpIR() { return llvm_generator_->DumpIR(); }

<<<<<<< HEAD
void Projector::SetCompiledFromCache(bool flag) {
  compiled_from_cache_ = flag;
}

bool Projector::GetCompiledFromCache() {
  return compiled_from_cache_;
}

size_t Projector::GetUsedCacheSize() {

  return used_cache_size_;
}

size_t Projector::used_cache_size_ = 0;
=======
void Projector::SetCompiledFromCache(bool flag) { compiled_from_cache_ = flag; }

bool Projector::GetCompiledFromCache() { return compiled_from_cache_; }
>>>>>>> 3fa6594c

}  // namespace gandiva<|MERGE_RESOLUTION|>--- conflicted
+++ resolved
@@ -25,10 +25,6 @@
 #include "arrow/util/hash_util.h"
 #include "arrow/util/logging.h"
 #include "gandiva/base_cache_key.h"
-<<<<<<< HEAD
-#include "gandiva/gandiva_object_cache.h"
-=======
->>>>>>> 3fa6594c
 #include "gandiva/cache.h"
 #include "gandiva/expr_validator.h"
 #include "gandiva/gandiva_object_cache.h"
@@ -36,16 +32,10 @@
 
 namespace gandiva {
 
-<<<<<<< HEAD
-
-ProjectorCacheKey::ProjectorCacheKey(SchemaPtr schema, std::shared_ptr<Configuration> configuration,
-                                     ExpressionVector expression_vector, SelectionVector::Mode mode)
-=======
 ProjectorCacheKey::ProjectorCacheKey(SchemaPtr schema,
                                      std::shared_ptr<Configuration> configuration,
                                      ExpressionVector expression_vector,
                                      SelectionVector::Mode mode)
->>>>>>> 3fa6594c
     : schema_(schema), configuration_(configuration), mode_(mode), uniqifier_(0) {
   static const int kSeedValue = 4;
   size_t result = kSeedValue;
@@ -90,11 +80,7 @@
   std::stringstream ss;
   // indent, window, indent_size, null_rep and skip new lines.
   arrow::PrettyPrintOptions options{0, 10, 2, "null", true};
-<<<<<<< HEAD
-      DCHECK_OK(PrettyPrint(*schema_.get(), options, &ss));
-=======
   DCHECK_OK(PrettyPrint(*schema_.get(), options, &ss));
->>>>>>> 3fa6594c
 
   ss << "Expressions: [";
   bool first = true;
@@ -111,10 +97,6 @@
   return ss.str();
 }
 
-<<<<<<< HEAD
-
-=======
->>>>>>> 3fa6594c
 void ProjectorCacheKey::UpdateUniqifier(const std::string& expr) {
   if (uniqifier_ == 0) {
     // caching of expressions with re2 patterns causes lock contention. So, use
@@ -124,10 +106,6 @@
     }
   }
 }
-<<<<<<< HEAD
-
-=======
->>>>>>> 3fa6594c
 
 Projector::Projector(std::unique_ptr<LLVMGenerator> llvm_generator, SchemaPtr schema,
                      const FieldVector& output_fields,
@@ -161,33 +139,6 @@
   ARROW_RETURN_IF(configuration == nullptr,
                   Status::Invalid("Configuration cannot be null"));
 
-<<<<<<< HEAD
-  std::shared_ptr<Cache<BaseCacheKey, std::shared_ptr<llvm::MemoryBuffer>>> shared_cache = LLVMGenerator::GetCache();
-
-  // Cache instance for the expressions
-  size_t expr_cache_size = 32 * 1024 * 1024; // bytes or 32 MiB;
-  static std::unique_ptr<Cache<BaseCacheKey, std::shared_ptr<EvalFunc>>> expr_cache_unique =
-      std::make_unique<Cache<BaseCacheKey, std::shared_ptr<EvalFunc>>>(expr_cache_size);
-  static std::shared_ptr<Cache<BaseCacheKey, std::shared_ptr<EvalFunc>>> expr_cache_shared_cache =
-      std::move(expr_cache_unique);
-
-  // Cache key ptrs to use when caching only the obj code
-  ProjectorCacheKey projector_key(schema, configuration, exprs, selection_vector_mode);
-  BaseCacheKey cache_key(projector_key, "projector");
-  std::unique_ptr<BaseCacheKey> base_cache_key = std::make_unique<BaseCacheKey>(cache_key);
-  std::shared_ptr<BaseCacheKey> shared_base_cache_key = std::move(base_cache_key);
-
-  std::vector<std::shared_ptr<BaseCacheKey>> expr_cache_keys;
-  expr_cache_keys.reserve(exprs.size());
-  for (auto expr : exprs) {
-    std::unique_ptr<BaseCacheKey> expr_cache_key =
-        std::make_unique<BaseCacheKey>(schema, expr,"expression");
-    std::shared_ptr<BaseCacheKey> expr_shared_key = std::move(expr_cache_key);
-    expr_cache_keys.push_back(std::move(expr_shared_key));
-  }
-
-  // LLVM ObjectCache flag to use when caching only the obj code
-=======
   std::shared_ptr<Cache<BaseCacheKey, std::shared_ptr<llvm::MemoryBuffer>>> shared_cache =
       LLVMGenerator::GetCache();
 
@@ -197,25 +148,16 @@
       std::make_unique<BaseCacheKey>(cache_key);
   std::shared_ptr<BaseCacheKey> shared_base_cache_key = std::move(base_cache_key);
 
->>>>>>> 3fa6594c
   bool llvm_flag = false;
 
   std::shared_ptr<llvm::MemoryBuffer> prev_cached_obj;
   prev_cached_obj = shared_cache->GetObjectCode(*shared_base_cache_key);
 
   // Verify if previous projector obj code was cached
-<<<<<<< HEAD
-  if(prev_cached_obj != nullptr) {
-    //ARROW_LOG(DEBUG) << "[OBJ-CACHE-LOG]: Object code WAS already cached!";
-    llvm_flag = true;
-  } else {
-    //ARROW_LOG(DEBUG) << "[OBJ-CACHE-LOG]: Object code WAS NOT already cached!";
-=======
   if (prev_cached_obj != nullptr) {
     ARROW_LOG(DEBUG)
         << "[DEBUG][CACHE-LOG][INFO]: Projector object code WAS already cached";
     llvm_flag = true;
->>>>>>> 3fa6594c
   }
 
   GandivaObjectCache<BaseCacheKey> obj_cache(shared_cache, shared_base_cache_key);
@@ -231,11 +173,6 @@
   for (auto& expr : exprs) {
     ARROW_RETURN_NOT_OK(expr_validator.Validate(expr));
   }
-<<<<<<< HEAD
-  //ARROW_RETURN_NOT_OK(llvm_gen->Build(exprs, selection_vector_mode)); //-> old llvm build to use when caching the entire module
-  //ARROW_RETURN_NOT_OK(llvm_gen->Build(exprs, selection_vector_mode, obj_cache)); // to use when caching only the obj code
-  ARROW_RETURN_NOT_OK(llvm_gen->Build(exprs, selection_vector_mode, obj_cache, expr_cache_keys, expr_cache_shared_cache));
-=======
 
   //  // Start measuring build time
   //  auto begin = std::chrono::high_resolution_clock::now();
@@ -247,7 +184,6 @@
   ARROW_RETURN_NOT_OK(llvm_gen->Build(
       exprs, selection_vector_mode, obj_cache));  // to use when caching only the obj code
 
->>>>>>> 3fa6594c
   // save the output field types. Used for validation at Evaluate() time.
   std::vector<FieldPtr> output_fields;
   output_fields.reserve(exprs.size());
@@ -258,20 +194,12 @@
   // Instantiate the projector with the completely built llvm generator
   *projector = std::shared_ptr<Projector>(
       new Projector(std::move(llvm_gen), schema, output_fields, configuration));
-<<<<<<< HEAD
-  projector->get()->SetCompiledFromCache(llvm_flag);
-
-
-  ARROW_LOG(DEBUG) << "[DEBUG][PROJECTOR-CACHE-LOG]: " + shared_cache->toString(); // to use when caching only the obj code
-  used_cache_size_ = shared_cache->getCacheSize();
-=======
   //  ValueCacheObject<std::shared_ptr<Projector>> value_cache(*projector, elapsed);
   //  shared_cache->PutModule(cache_key, value_cache);
   projector->get()->SetCompiledFromCache(llvm_flag);
   ARROW_LOG(DEBUG)
       << "[DEBUG][CACHE-LOG][INFO]: " +
              shared_cache->ToString();  // to use when caching only the obj code
->>>>>>> 3fa6594c
 
   return Status::OK();
 }
@@ -444,25 +372,8 @@
 
 std::string Projector::DumpIR() { return llvm_generator_->DumpIR(); }
 
-<<<<<<< HEAD
-void Projector::SetCompiledFromCache(bool flag) {
-  compiled_from_cache_ = flag;
-}
-
-bool Projector::GetCompiledFromCache() {
-  return compiled_from_cache_;
-}
-
-size_t Projector::GetUsedCacheSize() {
-
-  return used_cache_size_;
-}
-
-size_t Projector::used_cache_size_ = 0;
-=======
 void Projector::SetCompiledFromCache(bool flag) { compiled_from_cache_ = flag; }
 
 bool Projector::GetCompiledFromCache() { return compiled_from_cache_; }
->>>>>>> 3fa6594c
 
 }  // namespace gandiva
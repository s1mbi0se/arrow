// Licensed to the Apache Software Foundation (ASF) under one
// or more contributor license agreements.  See the NOTICE file
// distributed with this work for additional information
// regarding copyright ownership.  The ASF licenses this file
// to you under the Apache License, Version 2.0 (the
// "License"); you may not use this file except in compliance
// with the License.  You may obtain a copy of the License at
//
//   http://www.apache.org/licenses/LICENSE-2.0
//
// Unless required by applicable law or agreed to in writing,
// software distributed under the License is distributed on an
// "AS IS" BASIS, WITHOUT WARRANTIES OR CONDITIONS OF ANY
// KIND, either express or implied.  See the License for the
// specific language governing permissions and limitations
// under the License.

#pragma once

#include <cstdint>

#include "gandiva/visibility.h"

/// Stub functions that can be accessed from LLVM.
extern "C" {

using gdv_boolean = bool;
using gdv_int8 = int8_t;
using gdv_int16 = int16_t;
using gdv_int32 = int32_t;
using gdv_int64 = int64_t;
using gdv_uint8 = uint8_t;
using gdv_uint16 = uint16_t;
using gdv_uint32 = uint32_t;
using gdv_uint64 = uint64_t;
using gdv_float32 = float;
using gdv_float64 = double;
using gdv_date64 = int64_t;
using gdv_date32 = int32_t;
using gdv_time32 = int32_t;
using gdv_timestamp = int64_t;
using gdv_utf8 = char*;
using gdv_binary = char*;
using gdv_day_time_interval = int64_t;

bool gdv_fn_like_utf8_utf8(int64_t ptr, const char* data, int data_len,
                           const char* pattern, int pattern_len);

int64_t gdv_fn_to_date_utf8_utf8_int32(int64_t context, int64_t ptr, const char* data,
                                       int data_len, bool in1_validity,
                                       const char* pattern, int pattern_len,
                                       bool in2_validity, int32_t suppress_errors,
                                       bool in3_validity, bool* out_valid);

void gdv_fn_context_set_error_msg(int64_t context_ptr, const char* err_msg);

uint8_t* gdv_fn_context_arena_malloc(int64_t context_ptr, int32_t data_len);

void gdv_fn_context_arena_reset(int64_t context_ptr);

bool in_expr_lookup_int32(int64_t ptr, int32_t value, bool in_validity);

bool in_expr_lookup_int64(int64_t ptr, int64_t value, bool in_validity);

bool in_expr_lookup_utf8(int64_t ptr, const char* data, int data_len, bool in_validity);

int gdv_fn_time_with_zone(int* time_fields, const char* zone, int zone_len,
                          int64_t* ret_time);

GANDIVA_EXPORT
const char* gdv_fn_sha256_decimal128(int64_t context, int64_t x_high, uint64_t x_low,
                                     int32_t x_precision, int32_t x_scale,
                                     gdv_boolean x_isvalid, int32_t* out_length);

GANDIVA_EXPORT
const char* gdv_fn_sha1_decimal128(int64_t context, int64_t x_high, uint64_t x_low,
                                   int32_t x_precision, int32_t x_scale,
                                   gdv_boolean x_isvalid, int32_t* out_length);

int32_t gdv_fn_dec_from_string(int64_t context, const char* in, int32_t in_length,
                               int32_t* precision_from_str, int32_t* scale_from_str,
                               int64_t* dec_high_from_str, uint64_t* dec_low_from_str);

char* gdv_fn_dec_to_string(int64_t context, int64_t x_high, uint64_t x_low,
                           int32_t x_scale, int32_t* dec_str_len);

GANDIVA_EXPORT
int32_t gdv_fn_castINT_utf8(int64_t context, const char* data, int32_t data_len);

GANDIVA_EXPORT
int64_t gdv_fn_castBIGINT_utf8(int64_t context, const char* data, int32_t data_len);

GANDIVA_EXPORT
float gdv_fn_castFLOAT4_utf8(int64_t context, const char* data, int32_t data_len);

GANDIVA_EXPORT
double gdv_fn_castFLOAT8_utf8(int64_t context, const char* data, int32_t data_len);

GANDIVA_EXPORT
<<<<<<< HEAD
const char* gdv_fn_to_char_int32_int64(int64_t context, int32_t value, int64_t len,
                                           const char* pattern,
                                           int32_t* out_len);
GANDIVA_EXPORT
const char* gdv_fn_to_char_int64_int64(int64_t context, int64_t value, int64_t len,
                                       const char* pattern,
                                           int32_t* out_len);
GANDIVA_EXPORT
const char* gdv_fn_to_char_float32_int64(int64_t context, float value, int64_t len,
                                         const char* pattern,
                                             int32_t* out_len);
GANDIVA_EXPORT
const char* gdv_fn_to_char_float64_int64(int64_t context, double value, int64_t len,
                                         const char* pattern,
=======
const char* gdv_fn_castVARCHAR_int32_int64(int64_t context, int32_t value, int64_t len,
                                           int32_t* out_len);
GANDIVA_EXPORT
const char* gdv_fn_castVARCHAR_int64_int64(int64_t context, int64_t value, int64_t len,
                                           int32_t* out_len);
GANDIVA_EXPORT
const char* gdv_fn_castVARCHAR_float32_int64(int64_t context, float value, int64_t len,
                                             int32_t* out_len);
GANDIVA_EXPORT
const char* gdv_fn_castVARCHAR_float64_int64(int64_t context, double value, int64_t len,
>>>>>>> c394a20d
                                             int32_t* out_len);
}<|MERGE_RESOLUTION|>--- conflicted
+++ resolved
@@ -97,7 +97,19 @@
 double gdv_fn_castFLOAT8_utf8(int64_t context, const char* data, int32_t data_len);
 
 GANDIVA_EXPORT
-<<<<<<< HEAD
+const char* gdv_fn_castVARCHAR_int32_int64(int64_t context, int32_t value, int64_t len,
+                                           int32_t* out_len);
+GANDIVA_EXPORT
+const char* gdv_fn_castVARCHAR_int64_int64(int64_t context, int64_t value, int64_t len,
+                                           int32_t* out_len);
+GANDIVA_EXPORT
+const char* gdv_fn_castVARCHAR_float32_int64(int64_t context, float value, int64_t len,
+                                             int32_t* out_len);
+GANDIVA_EXPORT
+const char* gdv_fn_castVARCHAR_float64_int64(int64_t context, double value, int64_t len,
+                                             int32_t* out_len);
+
+GANDIVA_EXPORT
 const char* gdv_fn_to_char_int32_int64(int64_t context, int32_t value, int64_t len,
                                            const char* pattern,
                                            int32_t* out_len);
@@ -112,17 +124,5 @@
 GANDIVA_EXPORT
 const char* gdv_fn_to_char_float64_int64(int64_t context, double value, int64_t len,
                                          const char* pattern,
-=======
-const char* gdv_fn_castVARCHAR_int32_int64(int64_t context, int32_t value, int64_t len,
-                                           int32_t* out_len);
-GANDIVA_EXPORT
-const char* gdv_fn_castVARCHAR_int64_int64(int64_t context, int64_t value, int64_t len,
-                                           int32_t* out_len);
-GANDIVA_EXPORT
-const char* gdv_fn_castVARCHAR_float32_int64(int64_t context, float value, int64_t len,
-                                             int32_t* out_len);
-GANDIVA_EXPORT
-const char* gdv_fn_castVARCHAR_float64_int64(int64_t context, double value, int64_t len,
->>>>>>> c394a20d
                                              int32_t* out_len);
 }